--- conflicted
+++ resolved
@@ -5,12 +5,8 @@
 from queue import Empty
 
 import numpy as np
-<<<<<<< HEAD
 import sedsprintf_rs_2026 as seds
-=======
-import sedsprintf_rs as seds
 import time
->>>>>>> cb03cb79
 
 DT = seds.DataType
 EP = seds.DataEndpoint
