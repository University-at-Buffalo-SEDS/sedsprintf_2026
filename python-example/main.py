#!/usr/bin/env python3
import multiprocessing as mp
import os
import random
import time
from queue import Empty

import numpy as np
<<<<<<< HEAD
import sedsprintf_rs_2026 as seds
import time
=======
import sedsprintf_rs as seds
>>>>>>> f3df7aeb

DT = seds.DataType
EP = seds.DataEndpoint
EK = seds.ElemKind
RM = seds.RouterMode


# ---------------- Enum helpers ----------------
def enum_to_int(obj):
    try:
        return int(obj)
    except Exception:
        return obj


def deep_coerce_enums(x):
    if isinstance(x, dict):
        return {deep_coerce_enums(k): deep_coerce_enums(v) for k, v in x.items()}
    if isinstance(x, (list, tuple)):
        t = type(x)
        return t(deep_coerce_enums(v) for v in x)
    return enum_to_int(x)


# ---------------- Router callbacks ----------------
def _now_ms() -> int:
    return int(time.time() * 1000)


def _tx(_bytes_buf: bytes):
    # Transmission stub (no-op)
    pass


def _on_packet(pkt: seds.Packet):
    print("[RX Packet]")
    print(pkt)  # pretty header + summary


def _on_serialized(data: bytes):
    print(f"[RX Serialized] {len(data)} bytes: {data.hex()}")


# ---------------- Server (single-threaded) ----------------
def router_server(cmd_q: mp.Queue, _done_evt_unused: mp.Event,
                  pump_period_ms: int = 2,
                  drain_grace_seconds: float = 3.0,
                  max_total_seconds: float = 60.0):
    """
    Single-threaded server:
      - Polls cmd_q for work
      - Calls router.log* directly
      - Pumps router periodically
      - On 'shutdown', drains briefly and exits
    This avoids thread pools / extra threads entirely → deterministic teardown.
    """
    handlers = [
        (int(EP.SD_CARD), _on_packet, None),
        (int(EP.RADIO), None, _on_serialized),
    ]
    router = seds.Router(tx=_tx, now_ms=_now_ms, handlers=handlers, mode=RM.Sink)
    print(f"[SERVER] Router up. PID={os.getpid()}")

    shutting_down = False
    drain_deadline = None
    last_pump = 0.0
    start_time = time.time()

    def pump_now():
        nonlocal last_pump
        try:
            router.process_all_queues()
        finally:
            last_pump = time.time()

    # Main loop
    while True:
        now = time.time()

        # Safety cap so we don't run forever if something external misbehaves
        if now - start_time > max_total_seconds:
            print("[SERVER] Max runtime reached; forcing shutdown.")
            break

        # Periodic pump
        if (now - last_pump) * 1000.0 >= pump_period_ms:
            pump_now()

        # Drain a bit of work from the command queue
        try:
            op, payload = cmd_q.get(timeout=0.05)
        except Empty:
            op, payload = None, None

        if op == "shutdown":
            # Start drain window
            shutting_down = True
            if drain_deadline is None:
                drain_deadline = time.time() + drain_grace_seconds
        elif op is not None:
            # Execute immediately in this process (no threads)
            try:
                if op == "log":
                    router.log(ty=payload["ty"], data=payload["data"],
                               elem_size=payload["elem_size"], elem_kind=payload["elem_kind"])
                elif op == "log_f32":
                    router.log_f32(ty=payload["ty"], values=payload["values"])
                elif op == "log_bytes":
                    router.log_bytes(ty=payload["ty"], data=payload["data"])
            except Exception as e:
                print(f"[SERVER] worker op error: {e!r}")

        # If in shutdown, keep pumping and stop when quiet or grace expires
        if shutting_down:
            pump_now()
            # Router queues are internal; we can't query length here,
            # so just wait for the grace window to pass.
            if time.time() >= drain_deadline:
                break

    # Final drain
    try:
        pump_now()
    except Exception as e:
        print(f"[SERVER] final drain error: {e!r}")
    print("[SERVER] Shutdown complete.")


# ---------------- Producer processes ----------------
def producer_proc(name: str, cmd_q: mp.Queue, n_iters: int, seed: int):
    random.seed(seed + os.getpid())
    print(f"[{name}] start PID={os.getpid()} iters={n_iters}")
    for i in range(n_iters):
        # 0=log_bytes, 1=log_f32, 2=log, 3=empty NoData packet
        which = random.randint(0, 3)

        if which == 0:
            msg = (f"{name} hello there, how is life, it should be good, if not then that is a real trajity and that "
                   f"would make life really hard now wouldn't it, let's add some more text to make this a bit longer "
                   f"so we can see how compression works in sedsprintf_rs! Iteration number:"
                   f" {i}").encode("utf-8")
            cmd_q.put(deep_coerce_enums(("log_bytes", {
                "ty": DT.MESSAGE_DATA, "data": msg
            })))

        elif which == 1:
            vals = [101325.0 + random.random() * 100.0,
                    20.0 + random.random() * 10.0,
                    -0.5 + random.random()]
            cmd_q.put(deep_coerce_enums(("log_f32", {
                "ty": DT.BAROMETER_DATA, "values": vals
            })))

        elif which == 2:
            arr = np.array([random.randint(0, 1000) for _ in range(8)], dtype=np.uint16)
            cmd_q.put(deep_coerce_enums(("log", {
                "ty": DT.GPS_DATA, "data": arr,
                "elem_size": 2, "elem_kind": EK.UNSIGNED
            })))

        else:
            cmd_q.put(deep_coerce_enums(("log_bytes", {
                "ty": DT.HEARTBEAT,  # or whatever logical DataType uses MessageDataType::NoData
                "data": b"",
            })))
        time.sleep(random.random() * 0.002)  # 0–2ms jitter
    print(f"[{name}] done")


# ---------------- Main ----------------
def main():
    mp.set_start_method("spawn", force=True)

    cmd_q = mp.Queue(maxsize=8192)
    done_evt = mp.Event()

    server = mp.Process(target=router_server, args=(cmd_q, done_evt, 2, 3.0, 120.0), daemon=False)
    server.start()

    n_producers = 6
    iters_per = 500

    procs = []
    for i in range(n_producers):
        p = mp.Process(target=producer_proc, args=(f"P{i}", cmd_q, iters_per, 1337 + i), daemon=False)
        p.start()
        procs.append(p)

    # Wait for producers
    for p in procs:
        p.join()

    # Tell server to finish once queue is drained
    cmd_q.put(("shutdown", {}))
    cmd_q.close()
    cmd_q.join_thread()

    # Give it a short window to shut down gracefully; then enforce
    server.join(timeout=10)
    if server.is_alive():
        print("[MAIN] Server still alive after timeout; terminating…")
        server.terminate()
        server.join(timeout=5)

    if server.exitcode not in (0, None):
        print(f"[MAIN] Server exit code: {server.exitcode} (non-zero)")
        raise SystemExit(1)

    print("[MAIN] All done ✔️")


if __name__ == "__main__":
    try:
        main()
    except KeyboardInterrupt:
        print("\n[MAIN] Interrupted")<|MERGE_RESOLUTION|>--- conflicted
+++ resolved
@@ -6,12 +6,7 @@
 from queue import Empty
 
 import numpy as np
-<<<<<<< HEAD
 import sedsprintf_rs_2026 as seds
-import time
-=======
-import sedsprintf_rs as seds
->>>>>>> f3df7aeb
 
 DT = seds.DataType
 EP = seds.DataEndpoint
