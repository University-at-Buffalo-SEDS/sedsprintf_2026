--- conflicted
+++ resolved
@@ -57,16 +57,7 @@
     /// Build a packet with endpoints [SD_CARD, Radio], mirroring the C
     /// system’s idea that every message goes to both "radio" and "SD".
     fn make_packet(ty: DataType, vals: &[f32], ts: u64) -> TelemetryPacket {
-<<<<<<< HEAD
-        TelemetryPacket::from_f32_slice(
-            ty,
-            vals,
-            &[DataEndpoint::SdCard, DataEndpoint::GroundStation],
-            ts,
-        )
-=======
         TelemetryPacket::from_f32_slice(ty, vals, &[DataEndpoint::SdCard, DataEndpoint::Radio], ts)
->>>>>>> ec410cde
             .unwrap()
     }
 
