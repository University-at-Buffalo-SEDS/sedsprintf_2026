--- conflicted
+++ resolved
@@ -238,13 +238,8 @@
                 let msg = "hello world!";
                 let pkt2 = TelemetryPacket::from_str_slice(
                     DataType::TelemetryError,
-<<<<<<< HEAD
-                    msg.as_bytes(),
+                    msg,
                     &[DataEndpoint::SdCard, DataEndpoint::GroundStation],
-=======
-                    msg,
-                    &[DataEndpoint::SdCard, DataEndpoint::Radio],
->>>>>>> 7468b754
                     i + 300,
                 )
                 .unwrap();
