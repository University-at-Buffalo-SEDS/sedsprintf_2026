--- conflicted
+++ resolved
@@ -1,18 +1,10 @@
 #[cfg(test)]
 mod threaded_system_tests {
-<<<<<<< HEAD
     use sedsprintf_rs_2026::config::{DataEndpoint, DataType};
-    use sedsprintf_rs_2026::router::{BoardConfig, Clock, EndpointHandler, Router};
+    use sedsprintf_rs_2026::router::{ Clock, EndpointHandler, Router, RouterConfig, RouterMode};
     use sedsprintf_rs_2026::telemetry_packet::TelemetryPacket;
     use sedsprintf_rs_2026::TelemetryResult;
     use sedsprintf_rs_2026::relay::Relay;
-=======
-    use sedsprintf_rs::config::{DataEndpoint, DataType};
-    use sedsprintf_rs::relay::Relay;
-    use sedsprintf_rs::router::{RouterConfig, Clock, EndpointHandler, Router, RouterMode};
-    use sedsprintf_rs::telemetry_packet::TelemetryPacket;
-    use sedsprintf_rs::TelemetryResult;
->>>>>>> 28eda86f
 
     use std::sync::atomic::{AtomicBool, AtomicUsize, Ordering};
     use std::sync::mpsc;
@@ -299,15 +291,9 @@
         let sender_a = thread::spawn(move || {
             let mut buf = [0.0_f32; 8];
             for i in 0..5 {
-<<<<<<< HEAD
                 make_series(&mut buf[..2], 10.0);
                 let pkt = make_packet(DataType::GpsData, &buf[..2], i);
-                radio_router.tx(&pkt).unwrap();
-=======
-                make_series(&mut buf[..3], 10.0);
-                let pkt = make_packet(DataType::GpsData, &buf[..3], i);
                 radio_router.tx(pkt).unwrap();
->>>>>>> 28eda86f
                 thread::sleep(Duration::from_millis(5));
             }
         });
@@ -317,27 +303,15 @@
             let mut buf = [0.0_f32; 8];
             for i in 0..5 {
                 // IMU-like data
-<<<<<<< HEAD
                 make_series(&mut buf[..2], 0.5);
                 let pkt1 = make_packet(DataType::GpsData, &buf[..2], i);
-                flight_router.tx(&pkt1).unwrap();
+                flight_router.tx(pkt1).unwrap();
                 thread::sleep(Duration::from_millis(5));
 
                 // BARO-like data
                 make_series(&mut buf[..2], 101.3);
                 let pkt2 = make_packet(DataType::GpsData, &buf[..2], i + 100);
-                flight_router.tx(&pkt2).unwrap();
-=======
-                make_series(&mut buf[..3], 0.5);
-                let pkt1 = make_packet(DataType::GpsData, &buf[..3], i);
-                flight_router.tx(pkt1).unwrap();
-                thread::sleep(Duration::from_millis(5));
-
-                // BARO-like data
-                make_series(&mut buf[..3], 101.3);
-                let pkt2 = make_packet(DataType::GpsData, &buf[..3], i + 100);
                 flight_router.tx(pkt2).unwrap();
->>>>>>> 28eda86f
                 thread::sleep(Duration::from_millis(5));
             }
         });
@@ -346,15 +320,9 @@
         let sender_c = thread::spawn(move || {
             let mut buf = [0.0_f32; 8];
             for i in 0..5 {
-<<<<<<< HEAD
                 make_series(&mut buf[..1], 3.7);
                 let pkt1 = make_packet(DataType::BatteryVoltage, &buf[..1], i + 200);
-                power_router.tx(&pkt1).unwrap();
-=======
-                make_series(&mut buf[..2], 3.7);
-                let pkt1 = make_packet(DataType::BatteryStatus, &buf[..2], i + 200);
                 power_router.tx(pkt1).unwrap();
->>>>>>> 28eda86f
                 thread::sleep(Duration::from_millis(5));
 
                 let msg = "hello world!";
