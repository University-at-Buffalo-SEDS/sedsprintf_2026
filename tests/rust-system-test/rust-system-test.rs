--- conflicted
+++ resolved
@@ -26,20 +26,10 @@
     /// Build a handler that counts packets received on the GroundStation endpoint
     /// (this plays the role of the "radio" handler in the C test).
     fn make_radio_handler(counter: Arc<AtomicUsize>) -> EndpointHandler {
-<<<<<<< HEAD
-        EndpointHandler {
-            endpoint: DataEndpoint::GroundStation,
-            handler: EndpointHandlerFn::Packet(Box::new(move |_pkt: &TelemetryPacket| {
-                counter.fetch_add(1, Ordering::SeqCst);
-                Ok(())
-            })),
-        }
-=======
-        EndpointHandler::new_packet_handler(DataEndpoint::Radio, move |_pkt: &TelemetryPacket| {
+        EndpointHandler::new_packet_handler(DataEndpoint::GroundStation, move |_pkt: &TelemetryPacket| {
             counter.fetch_add(1, Ordering::SeqCst);
             Ok(())
         })
->>>>>>> 3ba5b725
     }
 
     /// Build a handler that counts packets received on the SdCard endpoint
