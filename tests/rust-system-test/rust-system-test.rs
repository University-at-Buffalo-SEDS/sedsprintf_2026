--- conflicted
+++ resolved
@@ -235,15 +235,9 @@
         let sender_c = thread::spawn(move || {
             let mut buf = [0.0_f32; 8];
             for i in 0..5 {
-<<<<<<< HEAD
                 make_series(&mut buf[..1], 3.7);
                 let pkt1 = make_packet(DataType::BatteryVoltage, &buf[..1], i + 200);
-                power_router.send(&pkt1).unwrap();
-=======
-                make_series(&mut buf[..2], 3.7);
-                let pkt1 = make_packet(DataType::BatteryStatus, &buf[..2], i + 200);
                 power_router.transmit_message(&pkt1).unwrap();
->>>>>>> 83132533
                 thread::sleep(Duration::from_millis(5));
 
                 // Message-like data → use TelemetryError as a String-typed payload
