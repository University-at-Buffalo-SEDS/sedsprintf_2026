--- conflicted
+++ resolved
@@ -173,13 +173,8 @@
                 // message as bytes
                 let pkt2 = TelemetryPacket::from_str_slice(
                     DataType::TelemetryError,
-<<<<<<< HEAD
-                    msg.as_bytes(),
+                    msg,
                     &[DataEndpoint::SdCard, DataEndpoint::GroundStation],
-=======
-                    msg,
-                    &[DataEndpoint::SdCard, DataEndpoint::Radio],
->>>>>>> 7468b754
                     (i + 40_000) as u64,
                 )
                 .unwrap();
