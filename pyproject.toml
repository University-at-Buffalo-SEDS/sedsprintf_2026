[build-system]
requires = ["maturin>=1.4,<2.0"]
build-backend = "maturin"

[project]
<<<<<<< HEAD
name = "sedsprintf_rs_2026"
version = "2.1.0"
=======
name = "sedsprintf_rs"
version = "2.2.0"
>>>>>>> 1a17fdf6
description = "Rust telemetry and serialization library"
authors = [{ name = "Rylan Meilutis", email = "rylan.meilutis@gmail.com" }]
readme = "README.md"
license = "MIT"
requires-python = ">=3.8"


[tool.maturin]
bindings = "pyo3"
features = ["python"]
compatibility = "manylinux2014"
python-source = "python-files"
include = [
    "python-files/sedsprintf_rs/sedsprintf_rs.pyi",
]<|MERGE_RESOLUTION|>--- conflicted
+++ resolved
@@ -3,13 +3,8 @@
 build-backend = "maturin"
 
 [project]
-<<<<<<< HEAD
 name = "sedsprintf_rs_2026"
-version = "2.1.0"
-=======
-name = "sedsprintf_rs"
 version = "2.2.0"
->>>>>>> 1a17fdf6
 description = "Rust telemetry and serialization library"
 authors = [{ name = "Rylan Meilutis", email = "rylan.meilutis@gmail.com" }]
 readme = "README.md"
