[package]
<<<<<<< HEAD
name = "sedsprintf_rs_2026"
version = "1.1.1"
=======
name = "sedsprintf_rs"
version = "1.2.0"
>>>>>>> ca365115
edition = "2024"
build = "build.rs"
authors = ["Rylan Meilutis <rylan@rylanswebsite.com>"]
description = "A memory safe, no_std-capable telemetry library in Rust with Python and c bindings for use in the UBSEDS student group."
license = "GPL-2"
repository = "github.com/rylanmeilutis/sedsprintf_rs"
keywords = ["sprintf", "no_std", "embedded", "python", "pyo3"]
categories = ["embedded", "no-std"]
readme = "README.md"

[lib]
crate-type = ["rlib", "staticlib"]

[features]
default = ["std"]
std = []
embedded = ["spin"]
python = ["std", "pyo3/extension-module"]

[package.metadata.maturin]
bindings = "pyo3"

[[test]]
name = "rust-system-test"
path = "tests/rust-system-test/rust-system-test.rs"
required-features = ["std"]

[[test]]
name = "rust_single_threaded_test"
path = "tests/rust-system-test/single_threaded_test.rs"
required-features = ["std"]

[[test]]
name = "c-system-test"
path = "tests/c-system-test/c-system-test.rs"
required-features = ["std"]

[dependencies]
strum_macros = { version = "0.27.2", default-features = false }
strum = { version = "0.27.2", default-features = false }
# Optional dependencies enabled by features
spin = { version = "0.10.0", optional = true }
pyo3 = { version = "0.27.1", optional = true, features = ["auto-initialize", "extension-module", "multiple-pymethods"] }

[build-dependencies]
cbindgen = "0.29"
regex = "1.12.2"

# Release profile for standard builds, performance optimized
[profile.release]
opt-level = 3
lto = "fat"
codegen-units = 1
panic = "unwind"
strip = "symbols"
debug = 0
incremental = false
overflow-checks = false

[profile.release.package."*"]
opt-level = 3
codegen-units = 1
strip = "symbols"
debug = 0
incremental = false
overflow-checks = false

# Release profile for embedded builds, size optimized
[profile.release-embedded]
inherits = "release"
opt-level = "z"
lto = "fat"
codegen-units = 1
panic = "abort"
strip = "symbols"
debug = 0
incremental = false
overflow-checks = false

[profile.release-embedded.package."*"]
opt-level = "z"
debug = 0
strip = "symbols"
codegen-units = 1
incremental = false
overflow-checks = false<|MERGE_RESOLUTION|>--- conflicted
+++ resolved
@@ -1,11 +1,6 @@
 [package]
-<<<<<<< HEAD
 name = "sedsprintf_rs_2026"
-version = "1.1.1"
-=======
-name = "sedsprintf_rs"
 version = "1.2.0"
->>>>>>> ca365115
 edition = "2024"
 build = "build.rs"
 authors = ["Rylan Meilutis <rylan@rylanswebsite.com>"]
