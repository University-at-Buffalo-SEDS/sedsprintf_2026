--- conflicted
+++ resolved
@@ -1,11 +1,6 @@
 [package]
-<<<<<<< HEAD
 name = "sedsprintf_rs_2026"
-version = "1.3.0"
-=======
-name = "sedsprintf_rs"
 version = "1.4.0"
->>>>>>> 2e56b189
 edition = "2024"
 build = "build.rs"
 authors = ["Rylan Meilutis <rylan@rylanswebsite.com>"]
