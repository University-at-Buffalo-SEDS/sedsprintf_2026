--- conflicted
+++ resolved
@@ -1,11 +1,6 @@
 [package]
-<<<<<<< HEAD
+version = "1.1.0"
 name = "sedsprintf_rs_2026"
-version = "1.0.8"
-=======
-name = "sedsprintf_rs"
-version = "1.1.0"
->>>>>>> 7468b754
 edition = "2024"
 build = "build.rs"
 authors = ["Rylan Meilutis <rylan@rylanswebsite.com>"]
