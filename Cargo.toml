--- conflicted
+++ resolved
@@ -1,11 +1,6 @@
 [package]
-<<<<<<< HEAD
 name = "sedsprintf_rs_2026"
-version = "1.0.6"
-=======
-name = "sedsprintf_rs"
 version = "1.0.8"
->>>>>>> d52f790b
 edition = "2024"
 build = "build.rs"
 authors = ["Rylan Meilutis <rylan@rylanswebsite.com>"]
