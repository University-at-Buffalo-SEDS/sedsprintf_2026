--- conflicted
+++ resolved
@@ -1,11 +1,6 @@
 [package]
-<<<<<<< HEAD
 name = "sedsprintf_rs_2026"
-version = "2.2.3"
-=======
-name = "sedsprintf_rs"
 version = "2.3.0"
->>>>>>> 8fee2ba1
 edition = "2024"
 build = "build.rs"
 authors = ["Rylan Meilutis <rylan@rylanswebsite.com>"]
