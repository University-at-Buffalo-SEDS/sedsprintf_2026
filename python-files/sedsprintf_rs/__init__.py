--- conflicted
+++ resolved
@@ -1,8 +1,4 @@
-<<<<<<< HEAD
-from .sedsprintf_rs_2026 import *
-=======
-from .sedsprintf_rs import *  # noqa: F403,F401
->>>>>>> f3df7aeb
+from .sedsprintf_rs_2026 import *  # noqa: F403,F401
 
 __doc__ = sedsprintf_rs_2026.__doc__
 if hasattr(sedsprintf_rs_2026, "__all__"):
