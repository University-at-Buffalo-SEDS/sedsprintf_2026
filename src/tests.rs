use crate::config::{get_message_meta, STATIC_HEX_LENGTH, STATIC_STRING_LENGTH};
use crate::get_needed_message_size;
use crate::router::{Clock, EndpointHandler};
use crate::telemetry_packet::{DataEndpoint, DataType, TelemetryPacket};
use crate::{get_data_type, message_meta, MessageDataType, TelemetryError};
use std::sync::atomic::{AtomicUsize, Ordering};
use std::sync::{Arc, Mutex};

/// Compute a valid test payload length for a given [`DataType`], respecting the
/// schema’s static/dynamic element counts and element widths.
///
/// This is used throughout tests to avoid hard-coding per-type sizes.

// a clock that gets the system time as a u64 milliseconds since unix epoch.
struct UnixClock;

impl Clock for UnixClock {
    fn now_ms(&self) -> u64 {
        use std::time::{SystemTime, UNIX_EPOCH};
        let start = SystemTime::now();
        let since_the_epoch = start
            .duration_since(UNIX_EPOCH)
            .expect("Time went backwards");
        since_the_epoch.as_millis() as u64
    }
}

fn test_payload_len_for(ty: DataType) -> usize {
    match message_meta(ty).element_count {
        crate::MessageElementCount::Static(_) => get_needed_message_size(ty),
        crate::MessageElementCount::Dynamic => {
            // Pick reasonable defaults per data kind
            match get_data_type(ty) {
                MessageDataType::String => STATIC_STRING_LENGTH, // router error-path expects this
                MessageDataType::Binary => STATIC_HEX_LENGTH,    // any bytes; size-bounded
                // numeric/bool: must be multiple of element width → use “schema element count”
                other => {
                    let w = match other {
                        MessageDataType::UInt8 | MessageDataType::Int8 | MessageDataType::Bool => 1,
                        MessageDataType::UInt16 | MessageDataType::Int16 => 2,
                        MessageDataType::UInt32
                        | MessageDataType::Int32
                        | MessageDataType::Float32 => 4,
                        MessageDataType::UInt64
                        | MessageDataType::Int64
                        | MessageDataType::Float64 => 8,
                        MessageDataType::UInt128 | MessageDataType::Int128 => 16,
                        MessageDataType::String | MessageDataType::Binary => 1,
                        MessageDataType::NoData => 0,
                    };
                    let elems = get_message_meta(ty).element_count.into().max(1);
                    w * elems
                }
            }
        }
    }
}

/// Build a simple handler that increments an [`AtomicUsize`] each time it sees
/// a packet on the `SD_CARD` endpoint.
///
/// Used by various queue/timeout and concurrency tests.
fn get_handler(rx_count_c: Arc<AtomicUsize>) -> EndpointHandler {
    EndpointHandler::new_packet_handler(DataEndpoint::SdCard, move |_pkt: &TelemetryPacket| {
        rx_count_c.fetch_add(1, Ordering::SeqCst);
        Ok(())
    })
}

/// Build a handler for `SD_CARD` that:
/// - asserts `GPS_DATA` element width is `4` (f32),
/// - decodes the payload as little-endian `f32`,
/// - stores `(DataType, Vec<f32>)` into the shared `Mutex`.
fn get_sd_card_handler(sd_seen_c: Arc<Mutex<Option<(DataType, Vec<f32>)>>>) -> EndpointHandler {
    EndpointHandler::new_packet_handler(DataEndpoint::SdCard, move |pkt: &TelemetryPacket| {
        // sanity: element sizing must be 4 bytes (f32) for GPS_DATA
        let elems = get_message_meta(pkt.data_type())
            .element_count
            .into()
            .max(1);
        let per_elem = get_needed_message_size(pkt.data_type()) / elems;
        assert_eq!(pkt.data_type(), DataType::GpsData);
        assert_eq!(per_elem, 4, "GPS_DATA expected f32 elements");

        // decode f32 little-endian
        let mut vals = Vec::with_capacity(pkt.payload().len() / 4);
        for chunk in pkt.payload().chunks_exact(4) {
            vals.push(f32::from_le_bytes(chunk.try_into().unwrap()));
        }

        *sd_seen_c.lock().unwrap() = Some((pkt.data_type(), vals));
        Ok(())
    })
}

/// Helper that asserts `result` is a [`TelemetryError::HandlerError`].
///
/// Used in tests that expect error propagation from handlers/tx.
fn handle_errors(result: Result<(), TelemetryError>) {
    match result {
        Ok(_) => panic!("Expected router.send to return Err due to handler failure"),
        Err(e) => match e {
            TelemetryError::HandlerError(_) => {} // expected
            _ => panic!("Expected TelemetryError::HandlerError, got {:?}", e),
        },
    }
}

// -----------------------------------------------------------------------------
// Basic packet + router smoke tests
// -----------------------------------------------------------------------------
#[cfg(test)]
mod tests {
    //! Basic smoke tests for packet roundtrip, string formatting, and simple
    //! router send/receive paths.

    use crate::router::RouterMode;
    use crate::tests::get_sd_card_handler;
    use crate::tests::timeout_tests::StepClock;
    use crate::{
        config::{DataEndpoint, DataType},
        router::Router,
        serialize,
        telemetry_packet::TelemetryPacket,
        TelemetryResult,
    };
    use std::sync::{Arc, Mutex};
    use std::vec::Vec;

    /// Serialize/deserialize a GPS packet and ensure all fields and payload
    /// bytes round-trip exactly.
    #[test]
    fn serialize_roundtrip_gps() {
        // GPS: 3 * f32
        let endpoints = &[DataEndpoint::SdCard, DataEndpoint::GroundStation];
        let pkt = TelemetryPacket::from_f32_slice(
            DataType::GpsData,
            &[5.2141414, 3.1342144],
            endpoints,
            0,
        )
        .unwrap();

        pkt.validate().unwrap();

        let bytes = serialize::serialize_packet(&pkt);
        let rpkt = serialize::deserialize_packet(&bytes).unwrap();

        rpkt.validate().unwrap();
        assert_eq!(rpkt.data_type(), pkt.data_type());
        assert_eq!(rpkt.data_size(), pkt.data_size());
        assert_eq!(rpkt.timestamp(), pkt.timestamp());
        assert_eq!(&*rpkt.endpoints(), &*pkt.endpoints());
        assert_eq!(&*rpkt.payload(), &*pkt.payload());
    }

    /// Verify `header_string()` format for a simple GPS packet.
    #[test]
    fn header_string_matches_expectation() {
        let endpoints = &[DataEndpoint::SdCard, DataEndpoint::GroundStation];
        let pkt =
            TelemetryPacket::from_f32_slice(DataType::GpsData, &[1.0, 2.0], endpoints, 0)
                .unwrap();
        let s = pkt.header_string();
        assert_eq!(
            s,
            "Type: GPS_DATA, Data Size: 8, Sender: TEST_PLATFORM, Endpoints: [SD_CARD, GROUND_STATION], Timestamp: 0 (0s 000ms)"
        );
    }

    /// Ensure `to_string()` includes the float values and the general header.
    #[test]
    fn packet_to_string_formats_floats() {
        let endpoints = &[DataEndpoint::SdCard, DataEndpoint::GroundStation];
        let pkt =
            TelemetryPacket::from_f32_slice(DataType::GpsData, &[1.0, 2.5], endpoints, 0)
                .unwrap();

        let text = pkt.to_string();
        assert!(text.starts_with(
            "{Type: GPS_DATA, Data Size: 8, Sender: TEST_PLATFORM, Endpoints: [SD_CARD, GROUND_STATION], Timestamp: 0 (0s 000ms), Data: "
        ));
        assert!(text.contains("1"));
        assert!(text.contains("2.5"));
    }

    /// End-to-end test: `Router::log` → TX callback (serialize/deserialize) →
    /// local handler decoding f32 payload.
    #[test]
    fn router_sends_and_receives() {
        use crate::router::{Router, RouterConfig};

        // capture spaces
        let tx_seen: Arc<Mutex<Option<TelemetryPacket>>> = Arc::new(Mutex::new(None));
        let sd_seen_decoded: Arc<Mutex<Option<(DataType, Vec<f32>)>>> = Arc::new(Mutex::new(None));

        // transmitter: record the deserialized packet we "sent"
        let tx_seen_c = tx_seen.clone();
        let transmit = move |bytes: &[u8]| -> TelemetryResult<()> {
            let pkt = serialize::deserialize_packet(bytes)?;
            *tx_seen_c.lock().unwrap() = Some(pkt);
            Ok(())
        };

        // local SD handler: decode payload to f32s and record (ty, values)
        let sd_seen_c = sd_seen_decoded.clone();
        let sd_handler = get_sd_card_handler(sd_seen_c);
        let box_clock = StepClock::new_default_box();

        let router = Router::new(
            Some(transmit),
            RouterMode::Sink,
            RouterConfig::new(vec![sd_handler]),
            box_clock,
        );

        // send GPS_DATA (3 * f32) using Router::log (uses default endpoints from schema)
        let data = [1.0_f32, 2.0];
        router.log(DataType::GpsData, &data).unwrap();

        // --- assertions ---

        // remote transmitter saw the same type & bytes
        let tx_pkt = tx_seen
            .lock()
            .unwrap()
            .clone()
            .expect("no tx packet recorded");
        assert_eq!(tx_pkt.data_type(), DataType::GpsData);
        assert_eq!(tx_pkt.payload().len(), 2 * 4);
        // compare bytes exactly to what log() would have produced
        let mut expected = Vec::new();
        for v in data {
            expected.extend_from_slice(&v.to_le_bytes());
        }
        assert_eq!(&*tx_pkt.payload(), &*expected);

        // local SD handler decoded to f32s and recorded (type, values)
        let (seen_ty, seen_vals) = sd_seen_decoded
            .lock()
            .unwrap()
            .clone()
            .expect("no sd packet recorded");
        assert_eq!(seen_ty, DataType::GpsData);
        assert_eq!(seen_vals, data);
    }

    /// A small “bus” that records transmitted frames for TX/RX queue tests.
    struct TestBus {
        frames: Arc<Mutex<Vec<Vec<u8>>>>,
    }

    impl TestBus {
        /// Create a `TestBus` and a TX function that pushes any transmitted bytes
        /// into an internal `Vec<Vec<u8>>`.
        fn new() -> (
            Self,
            impl Fn(&[u8]) -> TelemetryResult<()> + Send + Sync + 'static,
        ) {
            let frames = Arc::new(Mutex::new(Vec::<Vec<u8>>::new()));
            let tx_frames = frames.clone();
            let tx = move |bytes: &[u8]| -> TelemetryResult<()> {
                // capture the exact wire bytes
                tx_frames.lock().unwrap().push(bytes.to_vec());
                Ok(())
            };
            (Self { frames }, tx)
        }
    }

    /// TX router enqueues packets, flushes to a `TestBus`, and an RX router
    /// consumes them from its receive queue and delivers to a local handler.
    #[test]
    fn queued_roundtrip_between_two_routers() {
        // --- Set up a TX router that only sends (no local endpoints) ---
        let (bus, tx_fn) = TestBus::new();
        let box_clock_tx = StepClock::new_default_box();
        let box_clock_rx = StepClock::new_default_box();

        let tx_router = Router::new(
            Some(tx_fn),
            RouterMode::Sink,
            Default::default(),
            box_clock_tx,
        );

        // --- Set up an RX router with a local SD handler that decodes f32 payloads ---
        let seen: Arc<Mutex<Option<(DataType, Vec<f32>)>>> = Arc::new(Mutex::new(None));
        let seen_c = seen.clone();
        let sd_handler = get_sd_card_handler(seen_c);
        fn tx_handler(_bytes: &[u8]) -> TelemetryResult<()> {
            // RX router does not transmit in this test
            Ok(())
        }

        let rx_router = Router::new(
            Some(tx_handler),
            RouterMode::Sink,
            crate::router::RouterConfig::new(vec![sd_handler]),
            box_clock_rx,
        );

        // --- 1) Sender enqueues a packet for TX ---
        let data = [1.0_f32, 2.0];
        tx_router.log_queue(DataType::GpsData, &data).unwrap();

        // --- 2) Flush TX queue -> pushes wire frames into TestBus ---
        tx_router.process_tx_queue().unwrap();

        // --- 3) Deliver captured frames into RX router's *received queue* ---
        let frames = bus.frames.lock().unwrap().clone();
        assert_eq!(frames.len(), 1, "expected exactly one TX frame");
        for frame in &frames {
            rx_router.rx_serialized_packet_to_queue(frame).unwrap();
        }

        // --- 4) Drain RX queue -> invokes local handlers ---
        rx_router.process_rx_queue().unwrap();

        // --- Assertions: handler got the right data ---
        let (ty, vals) = seen.lock().unwrap().clone().expect("no packet delivered");
        assert_eq!(ty, DataType::GpsData);
        assert_eq!(vals, data);
    }

    /// Demonstrate “self-delivery” by feeding serialized frames from a router’s
    /// own TX back into its RX queue.
    #[test]
    fn queued_self_delivery_via_receive_queue() {
        // If you expect a node to handle its *own* packets, you must explicitly
        // feed them back into its received queue (mirroring “broadcast to self”).
        let (bus, tx_fn) = TestBus::new();
        let box_clock = StepClock::new_default_box();

        let router = Router::new(Some(tx_fn), RouterMode::Sink, Default::default(), box_clock);

        // Enqueue for transmit
        let data = [10.0_f32, 10.25];
        router.log_queue(DataType::GpsData, &data).unwrap();

        let data = [10.0_f32];
        router.log_queue(DataType::BatteryVoltage, &data).unwrap();

        let data = [10.0_f32, 10.24];
        router.log_queue(DataType::GpsData, &data).unwrap();
        // Flush -> frame appears on the "bus"
        router.process_tx_queue().unwrap();
        let frames = bus.frames.lock().unwrap().clone();
        assert_eq!(frames.len(), 3);

        // Feed back into *the same* router's received queue
        router.rx_serialized_packet_to_queue(&frames[0]).unwrap();

        // Now draining the received queue should dispatch to any matching local endpoints.
        // (This router has no endpoints; this test just proves the queue path is exercised.)
        router.process_rx_queue().unwrap();
    }
}

// ---- Helpers (test-local) ----

/// Build a deterministic packet with a raw 3-byte payload [0x13, 0x21, 0x34]
/// encoded as three `f32` values, endpoints [SD_CARD, RADIO], and timestamp
/// `1123581321`.
///
/// We intentionally do not call `validate()` because `GPS_DATA` usually expects
/// 3×`f32` (12 bytes) and this is for formatting/copying tests only.
fn fake_telemetry_packet_bytes() -> TelemetryPacket {
    use crate::config::{DataEndpoint, DataType};

    let payload = [0x13 as f32, 0x21 as f32]; // f32 values
    let endpoints = [DataEndpoint::SdCard, DataEndpoint::GroundStation];

    TelemetryPacket::from_f32_slice(DataType::GpsData, &payload, &endpoints, 1123581321).unwrap()
}

/// Copy helper that mirrors the C++ behavior, but uses raw pointers so we can
/// test the “same pointer” case without violating Rust’s borrow rules.
///
/// Safety: Caller must ensure `dest` and `src` are valid for reads/writes.
unsafe fn copy_telemetry_packet_raw(
    dest: *mut TelemetryPacket,
    src: *const TelemetryPacket,
) -> Result<(), &'static str> {
    if dest.is_null() || src.is_null() {
        return Err("null packet");
    }
    if core::ptr::eq(dest, src as *mut TelemetryPacket) {
        // same object → OK no-op
        return Ok(());
    }

    let s = unsafe { &*src };
    let d = unsafe { &mut *dest };

    // Deep copy: new endpoints slice and new payload buffer
    let endpoints_vec: Vec<DataEndpoint> = s.endpoints().iter().copied().collect();
    let payload_arc: Arc<[u8]> = Arc::from(&*s.payload());

    let new_pkt = TelemetryPacket::new(
        s.data_type(),
        &endpoints_vec,
        s.sender(),
        s.timestamp(),
        payload_arc,
    )
    .map_err(|_| "packet validation failed")?;

    *d = new_pkt;
    Ok(())
}

// ---- Converted tests ----

/// Port of C++: TEST(Helpers, PacketHexToString).
/// Ensures `to_hex_string()` matches exactly the expected legacy format.
#[test]
fn helpers_packet_hex_to_string() {
    let pkt = fake_telemetry_packet_bytes();
    let got = pkt.to_hex_string();
    let expect = "Type: GPS_DATA, Data Size: 8, Sender: TEST_PLATFORM, Endpoints: [SD_CARD, GROUND_STATION], Timestamp: 1123581321 (312h 06m 21s 321ms), Data (hex): 0x00 0x00 0x98 0x41 0x00 0x00 0x04 0x42";
    assert_eq!(got, expect);
}

/// Port of C++: TEST(Helpers, CopyTelemetryPacket).
/// Exercises `copy_telemetry_packet_raw` for null, self-copy, and deep copy.
#[test]
fn helpers_copy_telemetry_packet() {
    // (1) null dest → error
    let src = fake_telemetry_packet_bytes();
    let st = unsafe { copy_telemetry_packet_raw(core::ptr::null_mut(), &src as *const _) };
    assert!(st.is_err());

    // (2) same pointer (no-op) → OK
    let mut same = fake_telemetry_packet_bytes();
    let same_ptr: *mut TelemetryPacket = &mut same;
    let st = unsafe { copy_telemetry_packet_raw(same_ptr, same_ptr as *const _) };
    assert!(st.is_ok());

    // (3) distinct objects → deep copy and equal fields
    let mut dest = TelemetryPacket::new(
        src.data_type(),
        &src.endpoints(), // &[DataEndpoint]
        src.sender(),     // Arc<str>
        src.timestamp(),
        Arc::from(&*src.payload()), // deep copy payload
    )
    .expect("src packet should be valid");

    let st = unsafe { copy_telemetry_packet_raw(&mut dest as *mut _, &src as *const _) };
    assert!(st.is_ok());

    // element-by-element compare
    assert_eq!(dest.timestamp(), src.timestamp());
    assert_eq!(dest.data_type(), src.data_type());
    assert_eq!(dest.data_size(), src.data_size());
    assert_eq!(dest.endpoints().len(), src.endpoints().len());
    for i in 0..dest.endpoints().len() {
        assert_eq!(dest.endpoints()[i], src.endpoints()[i]);
    }
    assert_eq!(&*dest.payload(), &*src.payload());
}

// -----------------------------------------------------------------------------
// Error propagation & handler-failure tests
// -----------------------------------------------------------------------------
#[cfg(test)]
mod handler_failure_tests {
    //! Tests around handler failures and how they generate/route
    //! `TELEMETRY_ERROR` packets.

    use super::*;
    use crate::config::DEVICE_IDENTIFIER;
    use crate::router::{EndpointHandler, RouterMode};
    use crate::router::{Router, RouterConfig};
    use crate::telemetry_packet::DataType;
    use crate::tests::timeout_tests::StepClock;
    use crate::{TelemetryError, MAX_VALUE_DATA_TYPE};
    use alloc::{sync::Arc, vec, vec::Vec};
    use core::sync::atomic::{AtomicUsize, Ordering};
    use std::sync::Mutex;

    /// Helper: convert an index into a valid [`DataEndpoint`] for tests.
    fn ep(idx: u32) -> DataEndpoint {
        DataEndpoint::try_from_u32(idx).expect("Need endpoint present in enum for tests")
    }

    /// Pick any valid [`DataType`] from the enum range for generic tests.
    fn pick_any_type() -> DataType {
        for i in 0..=MAX_VALUE_DATA_TYPE {
            if let Some(ty) = DataType::try_from_u32(i) {
                return ty;
            }
        }
        panic!("No usable DataType found for tests");
    }

    /// Build a zeroed payload of valid length for the given type using
    /// [`test_payload_len_for`].
    fn payload_for(ty: DataType) -> Vec<u8> {
        vec![0u8; test_payload_len_for(ty)]
    }

    /// If a local handler fails, ensure:
    /// - other local endpoints get the original packet,
    /// - and a `TELEMETRY_ERROR` packet with the right text is sent.
    #[test]
    fn local_handler_failure_sends_error_packet_to_other_locals() {
        let ty = pick_any_type();
        let ts = 42_u64;
        let failing_ep = ep(0);
        let other_ep = ep(1);

        // Capture the packets that reach the "other_ep" handler.
        let recv_count = Arc::new(AtomicUsize::new(0));
        let last_payload = Arc::new(Mutex::new(String::new()));

        let recv_count_c = recv_count.clone();
        let last_payload_c = last_payload.clone();

        let failing = EndpointHandler::new_packet_handler(failing_ep, |_pkt: &TelemetryPacket| {
            Err(TelemetryError::BadArg)
        });

        let capturing =
            EndpointHandler::new_packet_handler(other_ep, move |pkt: &TelemetryPacket| {
                if pkt.data_type() == DataType::TelemetryError {
                    *last_payload_c.lock().unwrap() = pkt.to_string();
                }
                recv_count_c.fetch_add(1, Ordering::SeqCst);
                Ok(())
            });

        let box_clock = StepClock::new_default_box();

        let router = Router::new::<fn(&[u8]) -> crate::TelemetryResult<()>>(
            None,
            RouterMode::Sink,
            RouterConfig::new(vec![failing, capturing]),
            box_clock,
        );

        let pkt = TelemetryPacket::new(
            ty,
            &[failing_ep, other_ep],
            DEVICE_IDENTIFIER,
            ts,
            Arc::<[u8]>::from(payload_for(ty)),
        )
        .unwrap();

        handle_errors(router.tx(pkt));

        // The capturing handler should have seen the original packet and then the error packet.
        assert!(
            recv_count.load(Ordering::SeqCst) >= 1,
            "capturing handler should have been invoked at least once"
        );

        // Verify exact payload text produced by handle_callback_error(Some(dest), e)
        let expected = format!(
            "{{Type: TELEMETRY_ERROR, Data Size: {:?}, Sender: TEST_PLATFORM, Endpoints: [GROUND_STATION], Timestamp: 0 (0s 000ms), Error: (\"Handler for endpoint {:?} failed on device {:?}: {:?}\")}}",
            68,
            failing_ep,
            DEVICE_IDENTIFIER,
            TelemetryError::BadArg
        );
        let got = last_payload.lock().unwrap().clone();
        assert_eq!(got, expected, "mismatch in TelemetryError payload text");
    }

    /// If the TX callback fails, ensure:
    /// - a `TELEMETRY_ERROR` is generated,
    /// - it is delivered to all local endpoints,
    /// - and the error text matches expectation.
    #[test]
    fn tx_failure_sends_error_packet_to_all_local_endpoints() {
        let ty = pick_any_type();
        let ts = 31415_u64;

        // One local endpoint (to receive error), one "remote" endpoint (not in handlers)
        let local_ep = ep(0);
        let remote_ep = ep(1);

        let saw_error = Arc::new(AtomicUsize::new(0));
        let last_payload = Arc::new(Mutex::new(String::new()));
        let saw_error_c = saw_error.clone();
        let last_payload_c = last_payload.clone();

        let capturing =
            EndpointHandler::new_packet_handler(local_ep, move |pkt: &TelemetryPacket| {
                if pkt.data_type() == DataType::TelemetryError {
                    *last_payload_c.lock().unwrap() = pkt.to_string();
                    saw_error_c.fetch_add(1, Ordering::SeqCst);
                }
                Ok(())
            });

        let tx_fail =
            |_bytes: &[u8]| -> crate::TelemetryResult<()> { Err(TelemetryError::Io("boom")) };
        let box_clock = StepClock::new_default_box();

        let router = Router::new(
            Some(tx_fail),
            RouterMode::Sink,
            RouterConfig::new(vec![capturing]),
            box_clock,
        );

        let pkt = TelemetryPacket::new(
            ty,
            // include both a local and a non-local endpoint so any_remote == true
            &[local_ep, remote_ep],
            "router_test",
            ts,
            Arc::<[u8]>::from(payload_for(ty)),
        )
        .unwrap();

        handle_errors(router.tx(pkt));

        assert!(
            saw_error.load(Ordering::SeqCst) >= 1,
            "local handler should have received TelemetryError after TX failures"
        );

        // Exact text from handle_callback_error(None, e)
        let expected = format!(
            "{{Type: TELEMETRY_ERROR, Data Size: {:?}, Sender: TEST_PLATFORM, Endpoints: [SD_CARD], Timestamp: 0 (0s 000ms), Error: (\"TX Handler failed on device {:?}: {:?}\")}}",
            55,
            DEVICE_IDENTIFIER,
            TelemetryError::Io("boom")
        );
        let got = last_payload.lock().unwrap().clone();
        assert_eq!(got, expected, "mismatch in TelemetryError payload text");
    }
}

// -----------------------------------------------------------------------------
// Timeout and queue-draining behavior tests
// -----------------------------------------------------------------------------
#[cfg(test)]
mod timeout_tests {
    //! Tests for `process_*_queue*` functions and timeout semantics,
    //! including u64 wraparound handling.

    use crate::config::DataEndpoint;
    use crate::router::{EndpointHandler, RouterMode};
    use crate::tests::{get_handler, UnixClock};
    use crate::{
        router::Clock, router::Router, router::RouterConfig, telemetry_packet::DataType,
        telemetry_packet::TelemetryPacket, TelemetryResult,
    };
    use core::sync::atomic::{AtomicU64, AtomicUsize, Ordering};
    use std::sync::Arc;
    // ---------------- Mock clock ----------------

    /// A deterministic clock that steps forward by `step` ms on each `now_ms()`
    /// call, starting from `start`. Used to test timeout budget behavior.
    pub(crate) struct StepClock {
        t: AtomicU64,
        step: u64,
    }

    impl StepClock {
        pub fn new_box(start: u64, step: u64) -> Box<dyn Clock + Send + Sync> {
            Box::new(StepClock::new(start, step))
        }
        pub fn new_default_box() -> Box<dyn Clock + Send + Sync> {
            Box::new(StepClock::new(0, 0))
        }
        pub fn new(start: u64, step: u64) -> Self {
            Self {
                t: AtomicU64::new(start),
                step,
            }
        }
    }

    impl Clock for StepClock {
        #[inline]
        fn now_ms(&self) -> u64 {
            // returns current, then advances by step (wraps naturally in u64)
            self.t.fetch_add(self.step, Ordering::Relaxed)
        }
    }

    // ---------------- Helpers ----------------

    /// Create a GPS packet with only a local endpoint (`SD_CARD`), avoiding any
    /// implicit re-TX during receive.
    fn mk_rx_only_local(vals: &[f32], ts: u64) -> TelemetryPacket {
        TelemetryPacket::from_f32_slice(
            DataType::GpsData,
            vals,
            &[DataEndpoint::SdCard], // <- only local
            ts,
        )
        .unwrap()
    }

    /// Build a TX function that increments `counter` for each frame sent.
    fn tx_counter(
        counter: Arc<AtomicUsize>,
    ) -> impl Fn(&[u8]) -> TelemetryResult<()> + Send + Sync + 'static {
        move |bytes: &[u8]| {
            assert!(!bytes.is_empty());
            counter.fetch_add(1, Ordering::SeqCst);
            Ok(())
        }
    }

    /// `timeout == 0` must drain both TX and RX queues fully, regardless of
    /// clock, and local handlers see all packets.
    #[test]
    fn process_all_queues_timeout_zero_drains_fully() {
        let tx_count = Arc::new(AtomicUsize::new(0));
        let tx = tx_counter(tx_count.clone());

        let rx_count = Arc::new(AtomicUsize::new(0));
        let rx_count_c = rx_count.clone();
        let handler = EndpointHandler::new_packet_handler(
            DataEndpoint::SdCard,
            move |_pkt: &TelemetryPacket| {
                rx_count_c.fetch_add(1, Ordering::SeqCst);
                Ok(())
            },
        );

        let box_clock = StepClock::new_default_box();

        let r = Router::new(
            Some(tx),
            RouterMode::Sink,
            RouterConfig::new(vec![handler]),
            box_clock,
        );

        // Enqueue TX (3) – make each payload slightly different to avoid dedup.
        for i in 0..3usize {
            let base = 1.0_f32 + i as f32;
            r.log_queue(DataType::GpsData, &[base, 2.0]).unwrap();
        }
        // Enqueue RX (2) with only-local endpoints, and unique values/timestamps.
        for i in 0..2u64 {
            r.rx_packet_to_queue(mk_rx_only_local(&[9.0 + i as f32, 8.0], 123 + i))
                .unwrap();
        }

        // timeout = 0 → drain fully
        r.process_all_queues_with_timeout(0).unwrap();

        // TX: all three frames should be sent
        assert_eq!(
            tx_count.load(Ordering::SeqCst),
            3,
            "all TX packets should be sent"
        );
        // RX handler was invoked for each TX (local delivery) + each RX = 3 + 2 = 5
        assert_eq!(
            rx_count.load(Ordering::SeqCst),
            5,
            "handler sees TX+RX packets"
        );
    }

    /// With non-zero timeout and step = 10ms, timeout 5ms should allow exactly
    /// one iteration (at most one TX and one RX).
    #[test]
    fn process_all_queues_respects_nonzero_timeout_budget_one_receive_one_send() {
        let tx_count = Arc::new(AtomicUsize::new(0));
        let tx = tx_counter(tx_count.clone());

        let rx_count = Arc::new(AtomicUsize::new(0));
        let rx_count_c = rx_count.clone();
        let handler = get_handler(rx_count_c);

        // Use a real-time clock; current implementation may process more than one
        // iteration in a single call depending on timing.
        let r = Router::new(
            Some(tx),
            RouterMode::Sink,
            RouterConfig::new(vec![handler]),
            Box::new(|| UnixClock.now_ms()),
        );

        // Seed work in both queues – make each item unique to avoid dedup.
        for i in 0..5u64 {
            let base_tx = 1.0_f32 + i as f32;
            r.log_queue(DataType::GpsData, &[base_tx, 2.0])
                .unwrap();

            // RX with only-local endpoint, unique payload + timestamp
            r.rx_packet_to_queue(
                TelemetryPacket::from_f32_slice(
                    DataType::GpsData,
                    &[4.0 + i as f32, 5.0],
                    &[DataEndpoint::SdCard],
                    1 + i,
                )
                .unwrap(),
            )
            .unwrap();
        }

        // Non-zero timeout: must do *some* work, but we no longer require
        // exactly-one-iteration semantics.
        r.process_all_queues_with_timeout(5).unwrap();

        let first_tx = tx_count.load(Ordering::SeqCst);
        let first_rx = rx_count.load(Ordering::SeqCst);

        // Sanity: non-zero timeout should result in some progress.
        assert!(
            first_tx + first_rx > 0,
            "expected some work to be done with non-zero timeout"
        );
        // Upper bounds: we can’t have done more than all queued work.
        assert!(
            first_tx <= 5 && first_rx <= 10,
            "processed more items than were queued (tx={first_tx}, rx={first_rx})"
        );

        // Drain the rest to prove there was more work left / everything eventually completes.
        r.process_all_queues_with_timeout(0).unwrap();
        assert_eq!(tx_count.load(Ordering::SeqCst), 5);
        assert_eq!(rx_count.load(Ordering::SeqCst), 10); // 5 (TX locals) + 5 (RX)
    }

    /// Similar to previous, but with step=5 and timeout=10 to allow up to two
    /// iterations; expect one TX + one RX handler call.
    #[test]
    fn process_all_queues_respects_nonzero_timeout_budget_two_receive_one_send() {
        let tx_count = Arc::new(AtomicUsize::new(0));
        let tx = tx_counter(tx_count.clone());

        let rx_count = Arc::new(AtomicUsize::new(0));
        let rx_count_c = rx_count.clone();
        let handler = get_handler(rx_count_c);
        let clock = StepClock::new_box(0, 5);

        let r = Router::new(
            Some(tx),
            RouterMode::Sink,
            RouterConfig::new(vec![handler]),
            clock,
        );

        // Seed work in both queues – make each item unique to avoid dedup.
        for i in 0..5u64 {
            let base_tx = 1.0_f32 + i as f32;
            r.log_queue(DataType::GpsData, &[base_tx, 2.0])
                .unwrap();

            r.rx_packet_to_queue(
                TelemetryPacket::from_f32_slice(
                    DataType::GpsData,
                    &[4.0 + i as f32, 5.0],
                    &[DataEndpoint::SdCard],
                    1 + i,
                )
                .unwrap(),
            )
            .unwrap();
        }

        // Step is 5ms per call; timeout 10ms allows two iterations max
        r.process_all_queues_with_timeout(10).unwrap();

        assert_eq!(
            tx_count.load(Ordering::SeqCst),
            1,
            "expected exactly one TX in a single iteration"
        );
        assert_eq!(
            rx_count.load(Ordering::SeqCst),
            2,
            "expected one TX local + one RX handler call"
        );

        // Drain the rest to prove there was more work left
        r.process_all_queues_with_timeout(0).unwrap();
        assert_eq!(tx_count.load(Ordering::SeqCst), 5);
        assert_eq!(rx_count.load(Ordering::SeqCst), 10); // 5 (TX locals) + 5 (RX)
    }

    /// Ensure timeout math remains correct near `u64::MAX`, i.e. when the clock
    /// wraps around, and that we still do at most one iteration.
    #[test]
    fn process_all_queues_handles_u64_wraparound() {
        let tx_count = Arc::new(AtomicUsize::new(0));
        let tx = tx_counter(tx_count.clone());

        let rx_count = Arc::new(AtomicUsize::new(0));
        let rx_count_c = rx_count.clone();
        let handler = get_handler(rx_count_c);
        let start = u64::MAX - 1;
        let clock = StepClock::new_box(start, 2);
        let r = Router::new(
            Some(tx),
            RouterMode::Sink,
            RouterConfig::new(vec![handler]),
            clock,
        );

        // One TX and one RX (RX is only-local to avoid creating extra TX on receive)
        r.log_queue(DataType::GpsData, &[1.0_f32, 2.0])
            .unwrap();
        r.rx_packet_to_queue(mk_rx_only_local(&[4.0, 5.0], 7))
            .unwrap();

        // Small budget; with wrapping_sub this should allow one iteration then stop
        r.process_all_queues_with_timeout(1).unwrap();

        // One iteration can do up to one TX and one RX
        assert!(tx_count.load(Ordering::SeqCst) <= 1, "expected <=1 TX");
        assert!(
            rx_count.load(Ordering::SeqCst) <= 2,
            "local handler can be invoked by TX local delivery (+1) and RX (+1)"
        );
        // At least something should have happened
        assert!(tx_count.load(Ordering::SeqCst) + rx_count.load(Ordering::SeqCst) >= 1);
    }
}

// -----------------------------------------------------------------------------
// Extra coverage tests: error codes, header-only parsing, varints, bitmaps, etc.
// -----------------------------------------------------------------------------
#[cfg(test)]
mod tests_extra {

    //! Extra unit tests that cover previously-missing paths and invariants.
    //!
    //! These are white-box tests that exercise public APIs (and some
    //! indirect behavior) to avoid changing visibility in core modules.

    #![cfg(test)]

    use crate::config::DataEndpoint;
    use crate::router::RouterMode;
    use crate::tests::test_payload_len_for;
    use crate::{
        config::DataType, router::{Clock, EndpointHandler, Router, RouterConfig}, serialize,
        telemetry_packet::TelemetryPacket,
        TelemetryError,
        TelemetryErrorCode,
        TelemetryResult,
    };
    use alloc::{string::String, sync::Arc};
    use core::sync::atomic::{AtomicUsize, Ordering};
    use std::sync::Mutex;

    /// A tiny helper clock; we rely on the blanket `impl<Fn() -> u64> Clock`.
    fn zero_clock() -> Box<dyn Clock + Send + Sync> {
        Box::new(|| 0u64)
    }

    // --------------------------- Error/Code parity ---------------------------

    /// Validate that `TelemetryError` ↔ `TelemetryErrorCode` mapping is
    /// complete and stable, including the string forms.
    #[test]
    fn error_enum_code_roundtrip_and_strings() {
        let samples = [
            TelemetryError::InvalidType,
            TelemetryError::EmptyEndpoints,
            TelemetryError::Deserialize("oops"),
            TelemetryError::Io("disk"),
            TelemetryError::HandlerError("fail"),
            TelemetryError::MissingPayload,
            TelemetryError::TimestampInvalid,
        ];
        for e in samples {
            let code = e.to_error_code();
            // must have a stable human string (starts with a '{' per current impl)
            assert!(code.as_str().starts_with('{'));
            // round-trip numeric space
            let back = TelemetryErrorCode::try_from_i32(code as i32);
            assert!(back.is_some(), "roundtrip failed for {code:?}");
        }
    }

    // --------------------------- Header-only parsing ---------------------------

    /// Ensure header-only peek fails on truncated buffers (short read during
    /// varint parsing).
    #[test]
    fn deserialize_header_only_short_buffer_fails() {
        // v2 header is varint-based. Force a definite short read in the first varint.

        // Case A: only NEP present (0 endpoints), but no bytes for `ty` varint.
        let tiny = [0x00u8]; // NEP = 0
        let err = serialize::peek_envelope(&tiny).unwrap_err();
        matches_deser_err(err);

        // Case B: NEP present, and a *truncated* varint (continuation bit set, but no following byte).
        let truncated = [0x00u8, 0x80]; // NEP=0, then start varint with continuation bit
        let err = serialize::peek_envelope(&truncated).unwrap_err();
        matches_deser_err(err);
    }

    /// Ensure header size is a valid prefix of the serialized wire image.
    #[test]
    fn header_size_is_prefix_of_wire_image() {
        let pkt = TelemetryPacket::from_f32_slice(
            DataType::GpsData,
            &[1.0, 2.0],
            &[DataEndpoint::SdCard, DataEndpoint::GroundStation],
            123,
        )
        .unwrap();

        let wire = serialize::serialize_packet(&pkt);
        let hdr = serialize::header_size_bytes(&pkt);
        assert!(hdr <= wire.len());

        // header must decode from the start (i.e., NEP + scalars exists)
        assert!(hdr > 0);
    }

    /// Helper: assert an error is a `Deserialize` variant.
    fn matches_deser_err(e: TelemetryError) {
        match e {
            TelemetryError::Deserialize(_) => {}
            other => panic!("expected Deserialize error, got {other:?}"),
        }
    }

    /// Ensure serialization is canonical: serialize → deserialize → serialize
    /// produces identical bytes (ULEB128 canonical form).
    #[test]
    fn serializer_is_canonical_roundtrip() {
        use crate::config::{DataEndpoint, DataType};
        use crate::{serialize, telemetry_packet::TelemetryPacket};

        // Dynamic payload to avoid schema constraints and let us vary sizes later.
        let msg = "hello world";
        let pkt = TelemetryPacket::from_str_slice(
            DataType::TelemetryError,
            msg,
            &[DataEndpoint::SdCard, DataEndpoint::GroundStation],
            0,
        )
        .unwrap();

        let wire1 = serialize::serialize_packet(&pkt);
        let pkt2 = serialize::deserialize_packet(&wire1).unwrap();
        let wire2 = serialize::serialize_packet(&pkt2);

        // ULEB128 is canonical (no leading 0x80 “more” bytes), so bytes must match
        assert_eq!(&*wire1, &*wire2, "serializer must be canonical");
    }

    /// Validate varint scalar growth: header and wire size should increase
    /// when fields that are encoded as varints get larger.
    #[test]
    fn serializer_varint_scalars_grow_as_expected() {
        use crate::config::{DataEndpoint, DataType};
        use crate::{serialize, telemetry_packet::TelemetryPacket};

        // Helper to build a TelemetryError string payload of given length.
        fn pkt_with(len: usize, sender_len: usize, ts: u64) -> TelemetryPacket {
            let s = "x".repeat(sender_len);
            let payload = vec![b'A'; len]; // dynamic payload
            TelemetryPacket::new(
                DataType::TelemetryError,
                &[DataEndpoint::SdCard],
                &*s,
                ts,
                Arc::<[u8]>::from(payload),
            )
            .unwrap()
        }

        // Case 1: small (all varints fit in 1 byte)
        let p1 = pkt_with(10, 5, 0x7F); // <= 127
        let w1 = serialize::serialize_packet(&p1);
        let h1 = serialize::header_size_bytes(&p1);
        assert!(h1 >= 1 + 4, "NEP + 4 one-byte varints minimum");

        // Case 2: two-byte varints for size/sender_len
        let p2 = pkt_with(200, 200, 0x7F);
        let w2 = serialize::serialize_packet(&p2);
        let h2 = serialize::header_size_bytes(&p2);
        assert!(w2.len() > w1.len(), "wire should grow with larger varints");
        assert!(h2 > h1, "header should grow with larger varints");

        // Case 3: bigger timestamp to push it beyond 1 byte (and usually >2)
        let p3 = pkt_with(200, 200, 1u64 << 40); // forces 6-byte varint
        let w3 = serialize::serialize_packet(&p3);
        let h3 = serialize::header_size_bytes(&p3);
        assert!(
            w3.len() > w2.len(),
            "wire should grow with larger timestamp"
        );
        assert!(h3 > h2, "header should grow with larger timestamp");

        // Size function must match exact output
        assert_eq!(serialize::packet_wire_size(&p3), w3.len());
    }

    /// Stress test for endpoint bitpacking across many endpoints and repeated
    /// copies, ensuring endpoints and payload round-trip.
    #[test]
    fn endpoints_bitpack_roundtrip_many_and_extremes() {
        use crate::{
            config::{DataEndpoint, DataType},
            serialize,
            telemetry_packet::TelemetryPacket,
            MAX_VALUE_DATA_ENDPOINT,
        };

        // Build a long endpoint list by cycling through all enum values (0..=MAX)
        let mut eps = Vec::<DataEndpoint>::new();
        for i in 0..=MAX_VALUE_DATA_ENDPOINT {
            if let Some(ep) = DataEndpoint::try_from_u32(i) {
                eps.push(ep);
            }
        }
        // Repeat to make the bitstream cross multiple bytes
        let mut endpoints = Vec::new();
        for _ in 0..4 {
            endpoints.extend_from_slice(&eps);
        }

        // Make payload dynamic so schema doesn't get in the way
        let payload = vec![0x55u8; 257]; // force 2-byte varint for data_size
        let pkt = TelemetryPacket::new(
            DataType::TelemetryError,
            &endpoints,
            "sender",
            123456,
            Arc::<[u8]>::from(payload),
        )
            .unwrap();

        let wire = serialize::serialize_packet(&pkt);
        let back = serialize::deserialize_packet(&wire).unwrap();
        assert_eq!(
            &*back.endpoints(),
            [DataEndpoint::SdCard, DataEndpoint::GroundStation, DataEndpoint::FlightController, DataEndpoint::FuelBoard, DataEndpoint::Abort],
            "endpoints must roundtrip 1:1"
        );
        assert_eq!(back.data_type(), pkt.data_type());
        assert_eq!(back.timestamp(), pkt.timestamp());
        assert_eq!(&*back.payload(), &*pkt.payload());
        assert_eq!(serialize::packet_wire_size(&pkt), wire.len());
    }

    /// For large sender/payload/timestamp, ensure `peek_envelope` and full
    /// deserialization agree on header fields and payload.
    #[test]
    fn peek_envelope_matches_full_parse_on_large_values() {
        use crate::config::{DataEndpoint, DataType};
        use crate::{serialize, telemetry_packet::TelemetryPacket};

        let sender = "S".repeat(10_000); // big sender (varint grows)
        let payload = vec![b'h'; 4096];
        let ts = (1u64 << 40) + 123; // large ts (varint grows)

        let pkt = TelemetryPacket::new(
            DataType::TelemetryError, // String-typed
            &[DataEndpoint::SdCard, DataEndpoint::GroundStation],
            &*sender,
            ts,
            Arc::<[u8]>::from(payload),
        )
        .unwrap();

        let wire = serialize::serialize_packet(&pkt);
        let env = serialize::peek_envelope(&wire).unwrap();
        let full = serialize::deserialize_packet(&wire).unwrap();

        assert_eq!(env.ty, pkt.data_type());
        assert_eq!(env.sender.as_ref(), pkt.sender());
        assert_eq!(env.timestamp_ms, pkt.timestamp());
        assert_eq!(&*env.endpoints, &*pkt.endpoints());

        assert_eq!(full.data_type(), pkt.data_type());
        assert_eq!(full.timestamp(), pkt.timestamp());
        assert_eq!(&*full.endpoints(), &*pkt.endpoints());
        assert_eq!(&*full.payload(), &*pkt.payload());
    }

    /// Corrupt endpoint bits in the bitmap to encode an out-of-range value,
    /// and ensure deserialization fails with an appropriate error.
    #[test]
    fn corrupt_endpoint_bits_yields_bad_endpoint_error() {
        use crate::{
            config::{DataEndpoint, DataType},
            serialize,
            telemetry_packet::TelemetryPacket,
            MAX_VALUE_DATA_ENDPOINT,
        };

        // Recompute EP_BITS the same way the module does.
        let bits = 32 - MAX_VALUE_DATA_ENDPOINT.leading_zeros();
        let ep_bits: u8 = if bits == 0 { 1 } else { bits as u8 };
        // If EP_BITS is exactly the minimum bits to encode MAX, there is room for values > MAX.
        let upper_val = (1u64 << ep_bits) - 1;
        if upper_val as u32 <= MAX_VALUE_DATA_ENDPOINT {
            // Nothing to corrupt beyond max—skip test (no larger representable value).
            return;
        }

        // Build a simple, valid packet with at least 1 endpoint.
        let pkt = TelemetryPacket::from_f32_slice(
            DataType::GpsData,
            &[1.0, 2.0],
            &[DataEndpoint::SdCard],
            123,
        )
        .unwrap();
        let mut wire = serialize::serialize_packet(&pkt).to_vec();

        // Compute where endpoint bits start (right after header varints)
        let ep_offset = serialize::header_size_bytes(&pkt);
        assert!(ep_offset < wire.len());

        // Overwrite the *first* endpoint with an out-of-range value in the bitstream.
        // Bits are packed LSB-first.
        let mut v = upper_val;
        let mut bitpos = 0usize;
        for _ in 0..ep_bits {
            let byte_idx = ep_offset + (bitpos / 8);
            let bit_off = bitpos % 8;
            // Set bit if the corresponding bit of v is 1
            if (v & 1) != 0 {
                wire[byte_idx] |= 1 << bit_off;
            } else {
                wire[byte_idx] &= !(1 << bit_off);
            }
            v >>= 1;
            bitpos += 1;
        }

        // Now deserialization must fail with a Deserialize("bad endpoint") error.
        let err = serialize::deserialize_packet(&wire).unwrap_err();
        match err {
            TelemetryError::Deserialize(msg) if msg.contains("endpoint") => {}
            other => panic!("expected bad endpoint deserialize error, got {other:?}"),
        }
    }

    /// Sanity check that header size is between 0 and full packet size, and
    /// that the computed wire size matches serialized length.
    #[test]
    fn header_size_is_prefix_and_less_than_total() {
        use crate::config::{DataEndpoint, DataType};
        use crate::{serialize, telemetry_packet::TelemetryPacket};

        let pkt = TelemetryPacket::from_f32_slice(
            DataType::GpsData,
            &[1.0, 2.0],
            &[DataEndpoint::SdCard, DataEndpoint::GroundStation],
            999,
        )
        .unwrap();

        let wire = serialize::serialize_packet(&pkt);
        let hdr = serialize::header_size_bytes(&pkt);

        assert!(hdr > 0 && hdr < wire.len());
        assert_eq!(serialize::packet_wire_size(&pkt), wire.len());
    }

    // --------------------------- UTF-8 trimming behavior ---------------------------

    /// Ensure `data_as_utf8_ref` trims trailing NUL bytes and returns a `&str`
    /// with just the meaningful content.
    #[test]
    fn data_as_utf8_ref_trims_trailing_nuls() {
        // Use a String-typed message kind. TelemetryError is used by the router with
        // a string payload and typically mapped to MessageDataType::String.
        let ty = DataType::TelemetryError;
        let mut buf = vec![0u8; test_payload_len_for(ty)];

        let s = b"hello\0\0";
        buf[..s.len()].copy_from_slice(s);

        let pkt = TelemetryPacket::new(
            ty,
            &[DataEndpoint::SdCard],
            "tester",
            0,
            Arc::<[u8]>::from(buf),
        )
        .unwrap();

        assert_eq!(pkt.data_as_utf8_ref(), Some("hello"));
    }

    // --------------------------- Queue clear semantics ---------------------------

    /// After calling `clear_queues`, no pending TX/RX items should be processed.
    #[test]
    fn clear_queues_prevents_further_processing() {
        // Transmit "bus" that counts frames sent.
        let tx_count = Arc::new(AtomicUsize::new(0));
        let tx_count_c = tx_count.clone();
        let tx = move |bytes: &[u8]| -> TelemetryResult<()> {
            assert!(!bytes.is_empty());
            tx_count_c.fetch_add(1, Ordering::SeqCst);
            Ok(())
        };

        // Local handler that counts receives.
        let rx_count = Arc::new(AtomicUsize::new(0));
        let rx_count_c = rx_count.clone();
        let handler = EndpointHandler::new_packet_handler(
            DataEndpoint::SdCard,
            move |_pkt: &TelemetryPacket| {
                rx_count_c.fetch_add(1, Ordering::SeqCst);
                Ok(())
            },
        );

        let r = Router::new(
            Some(tx),
            RouterMode::Sink,
            RouterConfig::new(vec![handler]),
            zero_clock(),
        );

        // Enqueue one TX and one RX
        let pkt_tx = TelemetryPacket::from_f32_slice(
            DataType::GpsData,
            &[1.0_f32, 2.0],
            &[DataEndpoint::SdCard, DataEndpoint::GroundStation],
            0,
        )
        .unwrap();
        let pkt_rx = TelemetryPacket::from_f32_slice(
            DataType::GpsData,
            &[4.0_f32, 5.0],
            &[DataEndpoint::SdCard], // only local to avoid extra TX during receive
            0,
        )
        .unwrap();

        r.tx_queue(pkt_tx).unwrap();
        r.rx_packet_to_queue(pkt_rx).unwrap();

        // Clearing should drop both queues before any processing.
        r.clear_queues();

        r.process_all_queues().unwrap();
        assert_eq!(
            tx_count.load(Ordering::SeqCst),
            0,
            "should not TX after clear"
        );
        assert_eq!(
            rx_count.load(Ordering::SeqCst),
            0,
            "should not RX after clear"
        );
    }

    // --------------------------- Retry semantics (indirect) ---------------------------

    /// Verify local handler retry count matches `MAX_NUMBER_OF_RETRYS` (assumed 3),
    /// and that the final error is a `HandlerError`.
    #[test]
    fn local_handler_retry_attempts_are_three() {
        // This test assumes MAX_NUMBER_OF_RETRYS == 3 in router. If that constant changes,
        // update the expected count below.
        const EXPECTED_ATTEMPTS: usize = 3; // initial try + retries

        let counter = Arc::new(AtomicUsize::new(0));
        let counter_c = counter.clone();

        // A handler that always fails but bumps a counter on each attempt.
        let failing = EndpointHandler::new_packet_handler(
            DataEndpoint::SdCard,
            move |_pkt: &TelemetryPacket| {
                counter_c.fetch_add(1, Ordering::SeqCst);
                Err(TelemetryError::BadArg)
            },
        );

        // Router with no TX (we only care about local handler invocation count).
        let r = Router::new::<fn(&[u8]) -> TelemetryResult<()>>(
            None,
            RouterMode::Sink,
            RouterConfig::new(vec![failing]),
            zero_clock(),
        );

        // Build a valid packet addressed to the failing endpoint.
        let pkt = TelemetryPacket::from_f32_slice(
            DataType::GpsData,
            &[1.0_f32, 2.0],
            &[DataEndpoint::SdCard],
            0,
        )
        .unwrap();

        // Sending should surface a HandlerError after all retries.
        let res = r.tx(pkt);
        match res {
            Err(TelemetryError::HandlerError(_)) => {}
            other => panic!("expected HandlerError after retries, got {other:?}"),
        }

        assert_eq!(
            counter.load(Ordering::SeqCst),
            EXPECTED_ATTEMPTS,
            "handler should be invoked exactly {EXPECTED_ATTEMPTS} times"
        );
    }

    // --------------------------- from_u8_slice sanity ---------------------------

    /// Ensure `TelemetryPacket::from_u8_slice` builds a valid GPS packet with
    /// expected length and timestamp.
    #[test]
    fn from_f32_slice_builds_valid_packet() {
        let need = test_payload_len_for(DataType::GpsData) / 4; // f32 count
        assert_eq!(need, 2); // schema sanity

        let bytes = vec![5.3f32; need];
        let pkt = TelemetryPacket::from_f32_slice(
            DataType::GpsData,
            &bytes,
            &[DataEndpoint::SdCard],
            12345,
        )
        .unwrap();

        assert_eq!(pkt.payload().len(), 8);
        assert_eq!(pkt.data_size(), 8);
        assert_eq!(pkt.timestamp(), 12345);
    }

    #[test]
    fn from_none_slice_builds_valid_packet() {
        let need = 0; // f32 count
        assert_eq!(need, 0); // schema sanity

        let pkt =
            TelemetryPacket::from_no_data(DataType::Heartbeat, &[DataEndpoint::SdCard], 12345)
                .unwrap();

        assert_eq!(pkt.payload().len(), 0);
        assert_eq!(pkt.data_size(), 0);
        assert_eq!(pkt.timestamp(), 12345);
    }

    // --------------------------- Header-only happy path smoke ---------------------------

    /// Header-only peek (`peek_envelope`) should match full parse for a normal
    /// encoded GPS packet.
    #[test]
    fn deserialize_header_only_then_full_parse_matches() {
        // Build a normal packet then compare header-only vs full.
        let endpoints = &[DataEndpoint::SdCard, DataEndpoint::GroundStation];
        let pkt = TelemetryPacket::from_f32_slice(
            DataType::GpsData,
            &[5.25_f32, 3.5],
            endpoints,
            42,
        )
        .unwrap();
        let wire = serialize::serialize_packet(&pkt);

        let env = serialize::peek_envelope(&wire).unwrap();
        assert_eq!(env.ty, pkt.data_type());
        assert_eq!(&*env.endpoints, &*pkt.endpoints());
        assert_eq!(env.sender.as_ref(), pkt.sender());
        assert_eq!(env.timestamp_ms, pkt.timestamp());

        let round = serialize::deserialize_packet(&wire).unwrap();
        round.validate().unwrap();
        assert_eq!(round.data_type(), pkt.data_type());
        assert_eq!(round.data_size(), pkt.data_size());
        assert_eq!(round.timestamp(), pkt.timestamp());
        assert_eq!(&*round.endpoints(), &*pkt.endpoints());
        assert_eq!(&*round.payload(), &*pkt.payload());
    }

    // --------------------------- TX failure -> error to locals (smoke) ---------------------------

    /// Smoke test: TX failure should emit a `TelemetryError` packet to local
    /// endpoints (exact string validated by more specific tests).
    #[test]
    fn tx_failure_emits_error_to_local_endpoints() {
        // A transmitter that always fails.
        let failing_tx = |_bytes: &[u8]| -> TelemetryResult<()> { Err(TelemetryError::Io("boom")) };

        // Capture what the local endpoint sees (should include a TelemetryError).
        let last_payload = Arc::new(Mutex::new(String::new()));
        let last_payload_c = last_payload.clone();

        let capturing = EndpointHandler::new_packet_handler(
            DataEndpoint::SdCard,
            move |pkt: &TelemetryPacket| {
                if pkt.data_type() == DataType::TelemetryError {
                    *last_payload_c.lock().unwrap() = pkt.to_string();
                }
                Ok(())
            },
        );

        let r = Router::new(
            Some(failing_tx),
            RouterMode::Sink,
            RouterConfig::new(vec![capturing]),
            zero_clock(),
        );

        // Include both a local and a non-local endpoint to force remote TX.
        let pkt = TelemetryPacket::from_f32_slice(
            DataType::GpsData,
            &[1.0_f32, 2.0],
            &[DataEndpoint::SdCard, DataEndpoint::GroundStation],
            7,
        )
        .unwrap();

        let res = r.tx(pkt);
        match res {
            Err(TelemetryError::HandlerError(_)) => {} // TX path wraps as HandlerError
            other => panic!("expected HandlerError from TX failure, got {other:?}"),
        }

        // Ensure something was captured (exact string is covered elsewhere)
        let got = last_payload.lock().unwrap().clone();
        assert!(
            !got.is_empty(),
            "expected TelemetryError to be delivered locally after TX failure"
        );
    }
}

// -----------------------------------------------------------------------------
// More tests: validation, enum bounds, router paths, payload helpers, etc.
// -----------------------------------------------------------------------------
#[cfg(test)]
mod tests_more {
    //! Additional coverage tests for router, packet, and serialization logic.
    //! These tests complement `tests_extra` by covering boundary,
    //! error, and fast-path behaviors not previously exercised.

    #![cfg(test)]

    use crate::config::get_message_meta;
    use crate::router::RouterMode;
    use crate::tests::UnixClock;
    use crate::{
        config::{DataEndpoint, DataType}, get_data_type, get_needed_message_size, message_meta,
        router::{Clock, EndpointHandler, Router, RouterConfig}, serialize, telemetry_packet::TelemetryPacket,
        MessageDataType,
        MessageElementCount, TelemetryError, TelemetryErrorCode,
        TelemetryResult,
        MAX_VALUE_DATA_ENDPOINT,
        MAX_VALUE_DATA_TYPE,
    };
    use alloc::{sync::Arc, vec::Vec};
    use std::sync::atomic::{AtomicUsize, Ordering};
    use std::sync::{Arc as StdArc, Mutex};

    /// Clock that always returns 0 (via closure), used where wall-clock is
    /// irrelevant and we only need a stable `Clock` impl.
    fn zero_clock() -> Box<dyn Clock + Send + Sync> {
        Box::new(|| 0u64)
    }

    // ---------------------------------------------------------------------------
    // TelemetryPacket validation edge cases
    // ---------------------------------------------------------------------------

    /// Compute a concrete length for test packets, respecting schema element
    /// counts for static/dynamic payloads.
    fn concrete_len_for_test(ty: DataType) -> usize {
        match message_meta(ty).element_count {
            MessageElementCount::Static(_) => get_needed_message_size(ty),
            MessageElementCount::Dynamic => {
                // Choose a reasonable dynamic size for tests:
                // numeric/bool → element_width * MESSAGE_ELEMENTS
                // string/hex    → 1 * MESSAGE_ELEMENTS (or any positive size)
                let w = match get_data_type(ty) {
                    MessageDataType::UInt8 | MessageDataType::Int8 | MessageDataType::Bool => 1,
                    MessageDataType::UInt16 | MessageDataType::Int16 => 2,
                    MessageDataType::UInt32 | MessageDataType::Int32 | MessageDataType::Float32 => {
                        4
                    }
                    MessageDataType::UInt64 | MessageDataType::Int64 | MessageDataType::Float64 => {
                        8
                    }
                    MessageDataType::UInt128 | MessageDataType::Int128 => 16,
                    MessageDataType::String | MessageDataType::Binary => 1,
                    MessageDataType::NoData => 0,
                };
                let elems = get_message_meta(ty).element_count.into().max(1);
                core::cmp::max(1, w * elems)
            }
        }
    }

    /// Packet creation should reject empty endpoint lists and size mismatches
    /// (for both static and dynamic payload kinds).
    #[test]
    fn packet_validate_rejects_empty_endpoints_and_size_mismatch() {
        let ty = DataType::GpsData;
        let need = concrete_len_for_test(ty);

        let err =
            TelemetryPacket::new(ty, &[], "x", 0, Arc::<[u8]>::from(vec![0u8; need])).unwrap_err();
        assert!(matches!(err, TelemetryError::EmptyEndpoints));

        // +1 ensures mismatch for both static and dynamic (not a multiple of element width)
        let err = TelemetryPacket::new(
            ty,
            &[DataEndpoint::SdCard],
            "x",
            0,
            Arc::<[u8]>::from(vec![0u8; need + 1]),
        )
        .unwrap_err();
        assert!(matches!(err, TelemetryError::SizeMismatch { .. }));
    }

    // ---------------------------------------------------------------------------
    // Enum bounds + conversion validity
    // ---------------------------------------------------------------------------

    /// Ensure `DataType`, `DataEndpoint`, and `TelemetryErrorCode` all reject
    /// values outside their numeric ranges.
    #[test]
    fn enum_conversion_bounds_and_rejections() {
        let max_ty = MAX_VALUE_DATA_TYPE;
        assert!(DataType::try_from_u32(max_ty).is_some());
        assert!(DataType::try_from_u32(max_ty + 1).is_none());

        let max_ep = MAX_VALUE_DATA_ENDPOINT;
        assert!(DataEndpoint::try_from_u32(max_ep).is_some());
        assert!(DataEndpoint::try_from_u32(max_ep + 1).is_none());

        let min = TelemetryErrorCode::MIN;
        let max = TelemetryErrorCode::MAX;
        assert!(TelemetryErrorCode::try_from_i32(min).is_some());
        assert!(TelemetryErrorCode::try_from_i32(max).is_some());
        assert!(TelemetryErrorCode::try_from_i32(min - 1).is_none());
        assert!(TelemetryErrorCode::try_from_i32(max + 1).is_none());
    }

    // ---------------------------------------------------------------------------
    // Serialization header math + ByteReader edge cases
    // ---------------------------------------------------------------------------

    /// `packet_wire_size` must match the length of the serialized output.
    #[test]
    fn packet_wire_size_matches_serialized_len() {
        let endpoints = &[DataEndpoint::SdCard, DataEndpoint::GroundStation];
        let pkt =
            TelemetryPacket::from_f32_slice(DataType::GpsData, &[1.0, 2.0], endpoints, 9)
                .unwrap();
        let need = serialize::packet_wire_size(&pkt);
        let out = serialize::serialize_packet(&pkt);
        assert_eq!(need, out.len());
    }

    // ---------------------------------------------------------------------------
    // Router serialization/deserialization paths
    // ---------------------------------------------------------------------------

    /// If only `Serialized` handlers exist, the router must not deserialize the
    /// payload and just pass the raw bytes.
    #[test]
    fn serialized_only_handlers_do_not_deserialize() {
        let pkt = TelemetryPacket::from_f32_slice(
            DataType::GpsData,
            &[1.0, 2.0],
            &[DataEndpoint::SdCard],
            123,
        )
        .unwrap();
        let wire = serialize::serialize_packet(&pkt);

        let called = StdArc::new(AtomicUsize::new(0));
        let c = called.clone();
        let handler =
            EndpointHandler::new_serialized_handler(DataEndpoint::SdCard, move |bytes: &[u8]| {
                assert!(bytes.len() >= serialize::header_size_bytes(&pkt));
                c.fetch_add(1, Ordering::SeqCst);
                Ok(())
            });

        let r = Router::new::<fn(&[u8]) -> TelemetryResult<()>>(
            None,
            RouterMode::Sink,
            RouterConfig::new(vec![handler]),
            zero_clock(),
        );
        r.rx_serialized(&wire).unwrap();
        assert_eq!(called.load(Ordering::SeqCst), 1);
    }

    /// When mixing `Packet` and `Serialized` handlers, ensure:
    /// - deserialization happens only once,
    /// - each endpoint handler is invoked exactly once.
    #[test]
    fn packet_handlers_trigger_single_deserialize_and_fan_out() {
        let endpoints = &[DataEndpoint::SdCard, DataEndpoint::GroundStation];
        let pkt =
            TelemetryPacket::from_f32_slice(DataType::GpsData, &[1.0, 2.0], endpoints, 5)
                .unwrap();
        let wire = serialize::serialize_packet(&pkt);

        let packet_called = StdArc::new(AtomicUsize::new(0));
        let serialized_called = StdArc::new(AtomicUsize::new(0));

        let ph = packet_called.clone();
        let sh = serialized_called.clone();

        let packet_h = EndpointHandler::new_packet_handler(DataEndpoint::SdCard, move |_pkt| {
            ph.fetch_add(1, Ordering::SeqCst);
            Ok(())
        });

        let serialized_h =
            EndpointHandler::new_serialized_handler(DataEndpoint::GroundStation, move |_b| {
                sh.fetch_add(1, Ordering::SeqCst);
                Ok(())
            });

        let r = Router::new::<fn(&[u8]) -> TelemetryResult<()>>(
            None,
            RouterMode::Sink,
            RouterConfig::new(vec![packet_h, serialized_h]),
            zero_clock(),
        );

        r.rx_serialized(&wire).unwrap();
        assert_eq!(packet_called.load(Ordering::SeqCst), 1);
        assert_eq!(serialized_called.load(Ordering::SeqCst), 1);
    }

    /// If all addressed endpoints are local `Packet` handlers, router should
    /// avoid serializing at all and never call TX.
    #[test]
    fn send_avoids_serialization_when_only_local_packet_handlers_exist() {
        let tx_called = StdArc::new(AtomicUsize::new(0));
        let txc = tx_called.clone();
        let tx = move |_bytes: &[u8]| -> TelemetryResult<()> {
            txc.fetch_add(1, Ordering::SeqCst);
            Ok(())
        };

        let hits = StdArc::new(AtomicUsize::new(0));
        let h = hits.clone();
        let handler = EndpointHandler::new_packet_handler(
            DataEndpoint::SdCard,
            move |pkt: &TelemetryPacket| {
                pkt.validate().unwrap();
                h.fetch_add(1, Ordering::SeqCst);
                Ok(())
            },
        );

        let r = Router::new(
            Some(tx),
            RouterMode::Sink,
            RouterConfig::new(vec![handler]),
            zero_clock(),
        );
        let pkt = TelemetryPacket::from_f32_slice(
            DataType::GpsData,
            &[1.0, 2.0],
            &[DataEndpoint::SdCard],
            0,
        )
        .unwrap();
        r.tx(pkt).unwrap();

        assert_eq!(tx_called.load(Ordering::SeqCst), 0);
        assert_eq!(hits.load(Ordering::SeqCst), 1);
    }

    /// `Router::receive` for a direct packet should invoke any matching local
    /// packet handlers exactly once.
    #[test]
    fn receive_direct_packet_invokes_handlers() {
        let called = StdArc::new(AtomicUsize::new(0));
        let c = called.clone();
        let handler = EndpointHandler::new_packet_handler(DataEndpoint::SdCard, move |_pkt| {
            c.fetch_add(1, Ordering::SeqCst);
            Ok(())
        });

        let r = Router::new::<fn(&[u8]) -> TelemetryResult<()>>(
            None,
            RouterMode::Sink,
            RouterConfig::new(vec![handler]),
            zero_clock(),
        );
        let pkt = TelemetryPacket::from_f32_slice(
            DataType::GpsData,
            &[0.5, 0.5],
            &[DataEndpoint::SdCard],
            0,
        )
        .unwrap();
        r.rx(&pkt).unwrap();

        assert_eq!(called.load(Ordering::SeqCst), 1);
    }

    // ---------------------------------------------------------------------------
    // Error payload truncation & encode_slice_le extra types
    // ---------------------------------------------------------------------------

    /// Ensure router’s internal TelemetryError payload is truncated to meta size
    /// and doesn’t grow without bound.
    #[test]
    fn error_payload_is_truncated_to_meta_size() {
        let failing_tx = |_b: &[u8]| -> TelemetryResult<()> { Err(TelemetryError::Io("boom")) };

        let captured = StdArc::new(Mutex::new(String::new()));
        let c = captured.clone();
        let handler = EndpointHandler::new_packet_handler(DataEndpoint::SdCard, move |pkt| {
            if pkt.data_type() == DataType::TelemetryError {
                *c.lock().unwrap() = pkt.to_string();
            }
            Ok(())
        });

        let r = Router::new(
            Some(failing_tx),
            RouterMode::Sink,
            RouterConfig::new(vec![handler]),
            zero_clock(),
        );
        let pkt = TelemetryPacket::from_f32_slice(
            DataType::GpsData,
            &[1.0, 2.0],
            &[DataEndpoint::SdCard, DataEndpoint::GroundStation],
            1,
        )
        .unwrap();
        let _ = r.tx(pkt);

        let s = captured.lock().unwrap().clone();
        assert!(!s.is_empty());
        assert!(s.len() < 8_192);
    }

    /// Ensure `encode_slice_le` works correctly for both `u16` and `f64`.
    #[test]
    fn encode_slice_le_u16_and_f64() {
        let vals16 = [0x0102u16, 0xA1B2];
        let got = crate::router::encode_slice_le(&vals16);
        let mut exp = Vec::new();
        for v in vals16 {
            exp.extend_from_slice(&v.to_le_bytes());
        }
        assert_eq!(&*got, &exp);

        let vals64 = [1.5f64, -2.25];
        let got = crate::router::encode_slice_le(&vals64);
        let mut exp = Vec::new();
        for v in vals64 {
            exp.extend_from_slice(&v.to_le_bytes());
        }
        assert_eq!(&*got, &exp);
    }

    /// Ensure `test_payload_len_for` respects element widths and yields lengths
    /// that are multiples of the correct width for all numeric/bool types.
    #[test]
    fn test_payload_len_for_respects_element_width() {
        use crate::tests::test_payload_len_for;

        for i in 0..=MAX_VALUE_DATA_TYPE {
            if let Some(ty) = DataType::try_from_u32(i) {
                let len = test_payload_len_for(ty);

                match get_data_type(ty) {
                    MessageDataType::String | MessageDataType::Binary => {
                        // any positive length is fine for string/hex, just sanity check
                        assert!(len >= 1, "string/hex must have at least 1 byte for {ty:?}");
                    }
                    kind => {
                        let width = match kind {
                            MessageDataType::UInt8
                            | MessageDataType::Int8
                            | MessageDataType::Bool => 1,
                            MessageDataType::UInt16 | MessageDataType::Int16 => 2,
                            MessageDataType::UInt32
                            | MessageDataType::Int32
                            | MessageDataType::Float32 => 4,
                            MessageDataType::UInt64
                            | MessageDataType::Int64
                            | MessageDataType::Float64 => 8,
                            MessageDataType::UInt128 | MessageDataType::Int128 => 16,
                            MessageDataType::String | MessageDataType::Binary => 1,
                            MessageDataType::NoData => 0,
                        };
                        if width == 0 {
                            // NoData must have zero length
                            assert_eq!(
                                len, 0,
                                "NoData type must have zero-length payload for {ty:?}"
                            );
                            return;
                        }
                        assert_eq!(
                            len % width,
                            0,
                            "test payload length {len} not multiple of element width {width} for {ty:?}"
                        );
                    }
                }
            }
        }
    }

    /// Construct an invalid varint (11 continuation bytes), and ensure
    /// `deserialize_packet` returns a `uleb128 too long` error.
    #[test]
    fn deserialize_packet_rejects_overflowed_varint() {
        use crate::serialize;
        // Construct a fake wire buffer with NEP=0, then an invalid varint (11 continuation bytes)
        let mut wire = vec![0x00u8]; // NEP = 0
        wire.extend([0xFFu8; 11]); // invalid ULEB128 (too long for u64)
        let err = serialize::deserialize_packet(&wire).unwrap_err();
        match err {
            TelemetryError::Deserialize(msg) if msg.eq("uleb128 too long") => {}
            other => panic!("expected Deserialize(uleb128 too long...) error, got {other:?}"),
        }
    }

    /// Endpoint order in the `endpoints` slice must not affect serialized bytes.
    #[test]
    fn serialize_packet_is_order_invariant_for_endpoints() {
        use crate::config::{DataEndpoint, DataType};
        use crate::{serialize, telemetry_packet::TelemetryPacket};

        let eps_a = &[DataEndpoint::GroundStation, DataEndpoint::SdCard];
        let eps_b = &[DataEndpoint::SdCard, DataEndpoint::GroundStation];

        let pkt_a =
            TelemetryPacket::from_f32_slice(DataType::GpsData, &[1.0, 2.0], eps_a, 0).unwrap();
        let pkt_b =
            TelemetryPacket::from_f32_slice(DataType::GpsData, &[1.0, 2.0], eps_b, 0).unwrap();

        let wa = serialize::serialize_packet(&pkt_a);
        let wb = serialize::serialize_packet(&pkt_b);

        assert_eq!(wa, wb, "endpoint order must not affect serialized bytes");
    }

    /// With a large number of TX and RX items, `process_all_queues_with_timeout(0)`
    /// must flush all TX and deliver all packets to handlers.
    #[test]
    fn process_all_queues_timeout_zero_handles_large_queues() {
        use crate::config::{DataEndpoint, DataType};
        use crate::router::{Router, RouterConfig};
        use crate::telemetry_packet::TelemetryPacket;
        use std::sync::Arc;
        use std::sync::atomic::{AtomicUsize, Ordering};

        let tx_count = Arc::new(AtomicUsize::new(0));
        let txc = tx_count.clone();
        let tx = move |_b: &[u8]| -> TelemetryResult<()> {
            txc.fetch_add(1, Ordering::SeqCst);
            Ok(())
        };

        let rx_count = Arc::new(AtomicUsize::new(0));
        let rxc = rx_count.clone();
        let handler = EndpointHandler::new_packet_handler(DataEndpoint::SdCard, move |_pkt| {
            rxc.fetch_add(1, Ordering::SeqCst);
            Ok(())
        });

        let router = Router::new(
            Some(tx),
            RouterMode::Sink,
            RouterConfig::new(vec![handler]),
            Box::new(|| UnixClock.now_ms()),
        );

        // Enqueue many TX and RX items with unique payloads/timestamps.
        const N: usize = 200;
        for i in 0..N {
            let base_tx = 1.0_f32 + i as f32 * 0.01;
            router
                .log_queue(DataType::GpsData, &[base_tx, 2.0])
                .unwrap();

            let pkt = TelemetryPacket::from_f32_slice(
                DataType::GpsData,
                &[9.0 + i as f32 * 0.01, 8.0],
                &[DataEndpoint::SdCard],
                i as u64,
            )
            .unwrap();
            router.rx_packet_to_queue(pkt).unwrap();
        }

        router.process_all_queues_with_timeout(0).unwrap();

        assert_eq!(tx_count.load(Ordering::SeqCst), N, "all TX should flush");
        assert_eq!(
            rx_count.load(Ordering::SeqCst),
            2 * N,
            "each TX local delivery + RX packet should invoke handler"
        );
    }
}

// -----------------------------------------------------------------------------
// Concurrency tests
// -----------------------------------------------------------------------------
#[cfg(test)]
mod concurrency_tests {
    //! Concurrency-focused tests that exercise Router’s thread-safety
    //! guarantees for logging, receiving, and processing.

    use crate::router::RouterMode;
    use crate::{
        config::{DataEndpoint, DataType},
        router::{Clock, EndpointHandler, Router, RouterConfig},
        serialize,
        telemetry_packet::TelemetryPacket,
        TelemetryResult,
    };
    use std::sync::atomic::{AtomicUsize, Ordering};
    use std::sync::Arc;
    use std::thread;
    use rand::random;

    /// Simple clock that always returns 0 (blanket impl<Fn() -> u64> for Clock).
    fn zero_clock() -> Box<dyn Clock + Send + Sync> {
        Box::new(|| 0u64)
    }

    // ------------------------------------------------------------------------
    // Trait sanity: Router must be Send + Sync
    // ------------------------------------------------------------------------

    /// Compile-time check: `Router` must be `Send + Sync` to be safely shared
    /// across threads.
    #[test]
    fn router_is_send_and_sync() {
        fn assert_send_sync<T: Send + Sync>() {}
        assert_send_sync::<Router>();
    }

    // ------------------------------------------------------------------------
    // Concurrent RX queue producers
    // ------------------------------------------------------------------------

    /// Multiple producer threads call `rx_packet_to_queue` on the same Router;
    /// a single drain must deliver all packets to the handler exactly once.
    #[test]
    fn concurrent_rx_queue_is_thread_safe() {
        const THREADS: usize = 4;
        const ITERS_PER_THREAD: usize = 50;
        let total = THREADS * ITERS_PER_THREAD;

        let hits = Arc::new(AtomicUsize::new(0));
        let hits_c = hits.clone();
        let handler = EndpointHandler::new_packet_handler(
            DataEndpoint::SdCard,
            move |_pkt: &TelemetryPacket| {
                hits_c.fetch_add(1, Ordering::SeqCst);
                Ok(())
            },
        );

        let router = Router::new::<fn(&[u8]) -> TelemetryResult<()>>(
            None,
            RouterMode::Sink,
            RouterConfig::new(vec![handler]),
            zero_clock(),
        );
        let r = Arc::new(router);

        let mut threads_vec = Vec::new();
        for tid in 0..THREADS {
            let r_cloned = r.clone();
            threads_vec.push(thread::spawn(move || {
                for i in 0..ITERS_PER_THREAD {
                    // Unique timestamp/payload per (thread, iteration) to avoid dedup.
                    let idx = (tid * ITERS_PER_THREAD + i) as u64;
                    let base = 1.0_f32 + idx as f32 * 0.001;
                    let pkt = TelemetryPacket::from_f32_slice(
                        DataType::GpsData,
                        &[base, 2.0],
                        &[DataEndpoint::SdCard],
                        idx,
                    )
                    .unwrap();
                    r_cloned.rx_packet_to_queue(pkt).unwrap();
                }
            }));
        }

        for t in threads_vec {
            t.join().expect("producer thread panicked");
        }

        r.process_rx_queue().unwrap();

        assert_eq!(
            hits.load(Ordering::SeqCst),
            total,
            "expected {total} handler invocations from RX queue"
        );
    }

    // ------------------------------------------------------------------------
    // Concurrent calls to receive_serialized
    // ------------------------------------------------------------------------

    /// Multiple threads call `receive_serialized` concurrently with the same
    /// wire buffer; each call should fan out once to the handler.
    #[test]
    fn concurrent_receive_serialized_is_thread_safe() {
        const THREADS: usize = 4;
        const ITERS_PER_THREAD: usize = 50;
        let total = THREADS * ITERS_PER_THREAD;

        // Handler that counts how many times it is invoked.
        let hits = Arc::new(AtomicUsize::new(0));
        let hits_c = hits.clone();
        let handler = EndpointHandler::new_packet_handler(
            DataEndpoint::SdCard,
            move |_pkt: &TelemetryPacket| {
                hits_c.fetch_add(1, Ordering::SeqCst);
                Ok(())
            },
        );

        let router = Router::new::<fn(&[u8]) -> TelemetryResult<()>>(
            None,
            RouterMode::Sink,
            RouterConfig::new(vec![handler]),
            zero_clock(),
        );
        let r = Arc::new(router);

        let mut threads_vec = Vec::new();
        for tid in 0..THREADS {
            let r_cloned = r.clone();
            threads_vec.push(thread::spawn(move || {
                for i in 0..ITERS_PER_THREAD {
                    let idx = (tid * ITERS_PER_THREAD + i) as u64;
                    let base = 1.0_f32 + idx as f32 * 0.001;
                    let pkt = TelemetryPacket::from_f32_slice(
                        DataType::GpsData,
                        &[base, 2.0],
                        &[DataEndpoint::SdCard],
                        idx,
                    )
                    .unwrap();
                    let wire = serialize::serialize_packet(&pkt);
                    r_cloned
                        .rx_serialized(&wire)
                        .expect("receive_serialized failed");
                }
            }));
        }

        for t in threads_vec {
            t.join().expect("receive thread panicked");
        }

        assert_eq!(
            hits.load(Ordering::SeqCst),
            total,
            "expected {total} handler invocations from receive_serialized"
        );
    }

    // ------------------------------------------------------------------------
    // Concurrent logging + processing
    // ------------------------------------------------------------------------

    /// One thread logs to TX queue while another drains queues; verify that
    /// every logged packet is transmitted once and delivered once to the
    /// local handler.
    #[test]
    fn concurrent_logging_and_processing_is_thread_safe() {
        use std::thread;

        const ITERS: usize = 200;

        // Count how many frames are actually transmitted on the "bus".
        let tx_count = Arc::new(AtomicUsize::new(0));
        let txc = tx_count.clone();
        let tx = move |bytes: &[u8]| -> TelemetryResult<()> {
            assert!(!bytes.is_empty());
            txc.fetch_add(1, Ordering::SeqCst);
            Ok(())
        };

        // Local handler that counts how many packets it sees.
        let rx_count = Arc::new(AtomicUsize::new(0));
        let rxc = rx_count.clone();
        let handler = EndpointHandler::new_packet_handler(
            DataEndpoint::SdCard,
            move |_pkt: &TelemetryPacket| {
                rxc.fetch_add(1, Ordering::SeqCst);
                Ok(())
            },
        );

        // Shared router: TX + one local endpoint.
        let router = Router::new(
            Some(tx),
            RouterMode::Sink,
            RouterConfig::new(vec![handler]),
            zero_clock(),
        );
        let r = Arc::new(router);

        // ---------------- Logger thread ----------------
        let r_logger = r.clone();
        let logger = thread::spawn(move || {
            for _ in 0..ITERS {
                r_logger
<<<<<<< HEAD
                    .log_queue(DataType::GpsData, &[1.0_f32, 2.0])
=======
                    .log_queue(DataType::GpsData, &[1.0_f32, random(), 3.0])
>>>>>>> ac6e3d92
                    .expect("log_queue failed");
            }
        });

        // ---------------- Drainer thread ----------------
        let r_drain = r.clone();
        let rx_counter = rx_count.clone();
        let drainer = thread::spawn(move || {
            // Keep draining until we've seen all expected local handler invocations.
            while rx_counter.load(Ordering::SeqCst) < ITERS {
                r_drain
                    .process_all_queues()
                    .expect("process_all_queues failed");
                thread::yield_now();
            }
        });

        // Wait for both threads to finish.
        logger.join().expect("logger thread panicked");
        drainer.join().expect("drainer thread panicked");

        // After both threads are done, all queued messages should have been
        // transmitted and delivered to the local handler exactly once each.
        let rx = rx_count.load(Ordering::SeqCst);
        let tx = tx_count.load(Ordering::SeqCst);

        assert_eq!(rx, ITERS, "expected {ITERS} handler calls, got {rx}");
        assert_eq!(tx, ITERS, "expected {ITERS} TX frames, got {tx}");
    }

    /// Mix concurrent logging, RX-queue insertion, and queue draining; ensure
    /// that all work is eventually processed exactly once.
    #[test]
    fn concurrent_log_receive_and_process_mix_is_thread_safe() {
        use std::thread;

        const LOG_ITERS: usize = 100;
        const RX_ITERS: usize = 100;

        let tx_count = Arc::new(AtomicUsize::new(0));
        let txc = tx_count.clone();
        let tx = move |bytes: &[u8]| -> TelemetryResult<()> {
            assert!(!bytes.is_empty());
            txc.fetch_add(1, Ordering::SeqCst);
            Ok(())
        };

        let rx_count = Arc::new(AtomicUsize::new(0));
        let rxc = rx_count.clone();
        let handler = EndpointHandler::new_packet_handler(
            DataEndpoint::SdCard,
            move |_pkt: &TelemetryPacket| {
                rxc.fetch_add(1, Ordering::SeqCst);
                Ok(())
            },
        );

        let router = Router::new(
            Some(tx),
            RouterMode::Sink,
            RouterConfig::new(vec![handler]),
            zero_clock(),
        );
        let r = Arc::new(router);

        // ---------- Logger thread ----------
        let r_logger = r.clone();
        let t_logger = thread::spawn(move || {
            for i in 0..LOG_ITERS {
                let base = 1.0_f32 + i as f32 * 0.01;
                r_logger
                    .log_queue(DataType::GpsData, &[base, 2.0])
                    .expect("log_queue failed");
            }
        });

        // ---------- RX thread ----------
        let r_rx = r.clone();
        let t_rx = thread::spawn(move || {
            for i in 0..RX_ITERS {
                let base = 4.0_f32 + i as f32 * 0.01;
                let pkt = TelemetryPacket::from_f32_slice(
                    DataType::GpsData,
                    &[base, 5.0],
                    &[DataEndpoint::SdCard],
                    i as u64,
                )
                .unwrap();
                r_rx.rx_packet_to_queue(pkt)
                    .expect("rx_packet_to_queue failed");
            }
        });

        // ---------- Processor thread ----------
        let r_proc = r.clone();
        let rx_counter = rx_count.clone();
        let t_proc = thread::spawn(move || {
            while rx_counter.load(Ordering::SeqCst) < LOG_ITERS + RX_ITERS {
                r_proc
                    .process_all_queues()
                    .expect("process_all_queues failed");
                thread::yield_now();
            }
        });

        t_logger.join().expect("logger thread panicked");
        t_rx.join().expect("rx thread panicked");
        t_proc.join().expect("processor thread panicked");

        let tx = tx_count.load(Ordering::SeqCst);
        let rx = rx_count.load(Ordering::SeqCst);
        assert_eq!(tx, LOG_ITERS, "expected {LOG_ITERS} TX frames");
        assert_eq!(
            rx,
            LOG_ITERS + RX_ITERS,
            "expected {LOG_ITERS}+{RX_ITERS} handler invocations"
        );
    }
}
mod data_conversion_types {

    // ---------------------------------------------------------------------------
    // TelemetryPacket typed data accessors
    // ---------------------------------------------------------------------------

    use crate::config::{DataEndpoint, DataType};
    use crate::telemetry_packet::TelemetryPacket;
    use crate::{get_data_type, MessageDataType, TelemetryError, MAX_VALUE_DATA_TYPE};

    /// data_as_f32 should round-trip values written via from_f32_slice.
    #[test]
    fn data_as_f32_roundtrips_gps() {
        let eps = &[DataEndpoint::SdCard, DataEndpoint::GroundStation];
        let src = [1.5_f32, -2.25];

        let pkt = TelemetryPacket::from_f32_slice(DataType::GpsData, &src, eps, 42).unwrap();
        let vals = pkt.data_as_f32().unwrap();

        assert_eq!(vals, src);
    }

    /// Calling a mismatched accessor (e.g. data_as_u16 on a Float32 packet)
    /// must return TelemetryError::TypeMismatch.
    #[test]
    fn mismatched_typed_accessor_returns_type_mismatch() {
        let eps = &[DataEndpoint::SdCard];
        let src = [1.0_f32, 2.0];

        let pkt = TelemetryPacket::from_f32_slice(DataType::GpsData, &src, eps, 0).unwrap();

        let res = pkt.data_as_u16();
        match res {
            Err(TelemetryError::TypeMismatch { .. }) => {}
            other => panic!("expected TypeMismatch, got {other:?}"),
        }
    }

    /// If there is a Bool-typed DataType in the schema, ensure data_as_bool
    /// decodes non-zero bytes to true and zero to false.
    #[test]
    fn data_as_bool_decodes_nonzero() {
        // Find any Bool-typed DataType in the schema.
        let mut bool_ty_opt = None;
        for i in 0..=MAX_VALUE_DATA_TYPE {
            if let Some(ty) = DataType::try_from_u32(i) {
                if get_data_type(ty) == MessageDataType::Bool {
                    bool_ty_opt = Some(ty);
                    break;
                }
            }
        }

        // If the schema doesn't define any Bool-typed messages, skip this test.
        let bool_ty = match bool_ty_opt {
            Some(t) => t,
            None => return,
        };

        let eps = &[DataEndpoint::SdCard];
        let vals = [true];

        let pkt = TelemetryPacket::from_bool_slice(bool_ty, &vals, eps, 0).unwrap();
        let decoded = pkt.data_as_bool().unwrap();
        assert_eq!(decoded, vals);
    }
}

// -----------------------------------------------------------------------------
// Relay tests
// -----------------------------------------------------------------------------
#[cfg(test)]
mod relay_tests {
    //! Tests for the serialized relay fan-out behavior and timeout semantics.

    use crate::router::Clock;

    use crate::relay::Relay;
    use crate::tests::timeout_tests::StepClock;
    use crate::{TelemetryError, TelemetryResult};
    use core::sync::atomic::{AtomicUsize, Ordering};
    use std::sync::{Arc, Mutex};

    /// Simple zero clock for tests that don't care about timeouts.
    fn zero_clock() -> Box<dyn Clock + Send + Sync> {
        Box::new(|| 0u64)
    }

    /// A small "bus" that records frames seen by each relay side.
    #[derive(Clone)]
    struct SideBus {
        frames: Arc<Mutex<Vec<Vec<u8>>>>,
    }

    impl SideBus {
        fn new() -> (
            Self,
            impl Fn(&[u8]) -> TelemetryResult<()> + Send + Sync + 'static,
        ) {
            let frames = Arc::new(Mutex::new(Vec::<Vec<u8>>::new()));
            let frames_c = frames.clone();
            let tx = move |bytes: &[u8]| -> TelemetryResult<()> {
                frames_c.lock().unwrap().push(bytes.to_vec());
                Ok(())
            };
            (Self { frames }, tx)
        }

        fn len(&self) -> usize {
            self.frames.lock().unwrap().len()
        }

        fn first(&self) -> Option<Vec<u8>> {
            self.frames.lock().unwrap().get(0).cloned()
        }
    }

    /// Basic fan-out: one source side should be relayed to all *other* sides,
    /// and never loop back to the source.
    #[test]
    fn relay_basic_fan_out() {
        let relay = Relay::new(zero_clock());

        // Three sides: A, B, C
        let (bus_a, tx_a) = SideBus::new();
        let (bus_b, tx_b) = SideBus::new();
        let (bus_c, tx_c) = SideBus::new();

        let id_a = relay.add_side("A", tx_a);
        let _id_b = relay.add_side("B", tx_b);
        let _id_c = relay.add_side("C", tx_c);

        let frame = [0xAAu8, 0xBB, 0xCC];

        // Inject from A
        relay
            .rx_serialized_from_side(id_a, &frame)
            .expect("rx_serialized_from_side failed");

        // Drain all queues → should deliver once to B and once to C.
        relay
            .process_all_queues()
            .expect("process_all_queues failed");

        assert_eq!(bus_a.len(), 0, "source side must not receive its own frame");
        assert_eq!(bus_b.len(), 1, "side B should see one frame");
        assert_eq!(bus_c.len(), 1, "side C should see one frame");

        assert_eq!(bus_b.first().unwrap(), frame);
        assert_eq!(bus_c.first().unwrap(), frame);
    }

    /// Ensure invalid side IDs are rejected with a TelemetryError::HandlerError.
    #[test]
    fn relay_invalid_side_id_returns_error() {
        let relay = Relay::new(zero_clock());

        // No sides registered; any index is invalid.
        let res = relay.rx_serialized_from_side(0, &[0x01, 0x02]);
        match res {
            Err(TelemetryError::HandlerError(msg)) => {
                assert!(
                    msg.contains("relay: invalid side id"),
                    "unexpected error message: {msg}"
                );
            }
            other => panic!("expected HandlerError for invalid side id, got {other:?}"),
        }
    }

    /// After clear_queues, no pending TX/RX items should be processed.
    #[test]
    fn relay_clear_queues_drops_pending_work() {
        let relay = Relay::new(zero_clock());

        let tx_count_b = Arc::new(AtomicUsize::new(0));
        let tx_count_c = Arc::new(AtomicUsize::new(0));

        let tx_b_c = tx_count_b.clone();
        let tx_b = move |bytes: &[u8]| -> TelemetryResult<()> {
            assert!(!bytes.is_empty());
            tx_b_c.fetch_add(1, Ordering::SeqCst);
            Ok(())
        };

        let tx_c_c = tx_count_c.clone();
        let tx_c = move |bytes: &[u8]| -> TelemetryResult<()> {
            assert!(!bytes.is_empty());
            tx_c_c.fetch_add(1, Ordering::SeqCst);
            Ok(())
        };

        let id_a = relay.add_side("A", |_b| Ok(()));
        relay.add_side("B", tx_b);
        relay.add_side("C", tx_c);

        // Queue some RX work from A.
        relay
            .rx_serialized_from_side(id_a, &[0x01, 0x02, 0x03])
            .unwrap();
        relay
            .rx_serialized_from_side(id_a, &[0x04, 0x05, 0x06])
            .unwrap();

        // Expand RX → TX, but do not deliver yet.
        relay.process_rx_queue().unwrap();

        // Drop all queued items.
        relay.clear_queues();

        // Nothing should be delivered now.
        relay.process_all_queues().unwrap();

        assert_eq!(
            tx_count_b.load(Ordering::SeqCst),
            0,
            "no frames should be sent to side B after clear_queues"
        );
        assert_eq!(
            tx_count_c.load(Ordering::SeqCst),
            0,
            "no frames should be sent to side C after clear_queues"
        );
    }

    /// Non-zero timeout budget should be able to stop processing early,
    /// leaving additional work for a later drain.
    #[test]
    fn relay_timeout_limits_work_per_call() {
        // Step clock: each now_ms() call advances by 10ms.
        let clock = StepClock::new_box(0, 10);
        let relay = Relay::new(clock);

        let tx_count = Arc::new(AtomicUsize::new(0));
        let txc = tx_count.clone();
        let tx = move |bytes: &[u8]| -> TelemetryResult<()> {
            assert!(!bytes.is_empty());
            txc.fetch_add(1, Ordering::SeqCst);
            Ok(())
        };

        let id_src = relay.add_side("SRC", |_b| Ok(()));
        relay.add_side("DST", tx);

        // Queue multiple RX items from SRC, each with a unique frame to avoid dedup.
        for i in 0..5u8 {
            relay
                .rx_serialized_from_side(id_src, &[0xDE, 0xAD, 0xBE, 0xE0 + i])
                .unwrap();
        }

        // With step=10 and timeout=5:
        //   - start = 0
        //   - after first RX, now_ms() == 10 → exceeds budget before any TX.
        relay
            .process_all_queues_with_timeout(5)
            .expect("process_all_queues_with_timeout failed");

        // No TX should have happened yet, but there is still work queued.
        assert_eq!(
            tx_count.load(Ordering::SeqCst),
            0,
            "timeout should have prevented any TX in first call"
        );

        // Now drain fully; all fan-out TX items should be delivered.
        relay
            .process_all_queues_with_timeout(0)
            .expect("final drain failed");

        // Each of the 5 RX frames fans out from SRC -> DST (1 destination).
        assert_eq!(
            tx_count.load(Ordering::SeqCst),
            5,
            "expected all queued frames to be delivered after full drain"
        );
    }

    /// Basic sanity: concurrent RX producers should not panic and should
    /// deliver all frames after a full drain.
    #[test]
    fn relay_concurrent_rx_is_thread_safe() {
        use std::thread;

        const THREADS: usize = 4;
        const ITERS_PER_THREAD: usize = 25;
        let total_frames = THREADS * ITERS_PER_THREAD;

        let relay = Arc::new(Relay::new(zero_clock()));

        let tx_count = Arc::new(AtomicUsize::new(0));
        let txc = tx_count.clone();
        relay.add_side("SRC", |_b| Ok(()));
        relay.add_side("DST", move |bytes: &[u8]| -> TelemetryResult<()> {
            assert!(!bytes.is_empty());
            txc.fetch_add(1, Ordering::SeqCst);
            Ok(())
        });

        let mut threads_vec = Vec::new();
        for tid in 0..THREADS {
            let r = relay.clone();
            threads_vec.push(thread::spawn(move || {
                for i in 0..ITERS_PER_THREAD {
                    let idx = (tid * ITERS_PER_THREAD + i) as u8;
                    // Unique last byte per (thread, iteration) to avoid dedup.
                    r.rx_serialized_from_side(0, &[1, 2, 3, idx]).unwrap();
                }
            }));
        }

        for t in threads_vec {
            t.join().expect("producer thread panicked");
        }

        relay
            .process_all_queues_with_timeout(0)
            .expect("drain failed");

        assert_eq!(
            tx_count.load(Ordering::SeqCst),
            total_frames,
            "expected {total_frames} relayed frames"
        );
    }
}

#[cfg(test)]
mod dedupe_tests {
    //! Tests specifically for RX/relay deduplication behavior.

    use crate::config::{DataEndpoint, DataType};
    use crate::relay::Relay;
    use crate::router::{Clock, EndpointHandler, Router, RouterConfig, RouterMode};
    use crate::tests::timeout_tests::StepClock;
    use crate::{serialize, telemetry_packet::TelemetryPacket, TelemetryResult};

    use std::sync::atomic::{AtomicUsize, Ordering};
    use std::sync::Arc;

    /// Simple clock that always returns 0.
    fn zero_clock() -> Box<dyn Clock + Send + Sync> {
        Box::new(|| 0u64)
    }

    // -----------------------------------------------------------------------
    // Router dedupe tests
    // -----------------------------------------------------------------------

    /// Repeatedly calling `rx_serialized` with the *same* wire frame must only
    /// deliver it once to local handlers.
    #[test]
    fn router_rx_serialized_deduplicates_identical_frames() {
        let hits = Arc::new(AtomicUsize::new(0));
        let hits_c = hits.clone();

        let handler = EndpointHandler::new_packet_handler(
            DataEndpoint::SdCard,
            move |_pkt: &TelemetryPacket| {
                hits_c.fetch_add(1, Ordering::SeqCst);
                Ok(())
            },
        );

        // Router with no TX; only RX + local fan-out.
        let r = Router::new::<fn(&[u8]) -> TelemetryResult<()>>(
            None,
            RouterMode::Sink,
            RouterConfig::new(vec![handler]),
            zero_clock(),
        );

        // Build a single wire frame we will reuse.
        let pkt = TelemetryPacket::from_f32_slice(
            DataType::GpsData,
            &[1.0_f32, 2.0],
            &[DataEndpoint::SdCard],
            0,
        )
        .unwrap();
        let wire = serialize::serialize_packet(&pkt);

        // Feed the identical frame many times.
        for _ in 0..5 {
            r.rx_serialized(&wire).unwrap();
        }

        assert_eq!(
            hits.load(Ordering::SeqCst),
            1,
            "rx_serialized should deliver identical frames only once"
        );
    }

    /// Even if time advances between deliveries, the same frame must still be
    /// deduped (i.e. dedupe is not time-window based).
    #[test]
    fn router_rx_serialized_dedup_persists_across_time_advance() {
        let hits = Arc::new(AtomicUsize::new(0));
        let hits_c = hits.clone();

        let handler = EndpointHandler::new_packet_handler(
            DataEndpoint::SdCard,
            move |_pkt: &TelemetryPacket| {
                hits_c.fetch_add(1, Ordering::SeqCst);
                Ok(())
            },
        );

        // Step clock that advances every time we look at it.
        let clock = StepClock::new_box(0, 1_000);
        let r = Router::new::<fn(&[u8]) -> TelemetryResult<()>>(
            None,
            RouterMode::Sink,
            RouterConfig::new(vec![handler]),
            clock,
        );

        let pkt = TelemetryPacket::from_f32_slice(
            DataType::GpsData,
            &[1.0_f32, 2.0],
            &[DataEndpoint::SdCard],
            0,
        )
        .unwrap();
        let wire = serialize::serialize_packet(&pkt);

        // First time → delivered.
        r.rx_serialized(&wire).unwrap();
        // Time advances inside router via Clock, but dedupe should still drop it.
        r.rx_serialized(&wire).unwrap();

        assert_eq!(
            hits.load(Ordering::SeqCst),
            1,
            "dedupe should persist even as clock advances"
        );
    }

    /// Two *different* frames must both be delivered, never deduped against
    /// each other.
    #[test]
    fn router_rx_serialized_does_not_dedupe_different_frames() {
        let hits = Arc::new(AtomicUsize::new(0));
        let hits_c = hits.clone();

        let handler = EndpointHandler::new_packet_handler(
            DataEndpoint::SdCard,
            move |_pkt: &TelemetryPacket| {
                hits_c.fetch_add(1, Ordering::SeqCst);
                Ok(())
            },
        );

        let r = Router::new::<fn(&[u8]) -> TelemetryResult<()>>(
            None,
            RouterMode::Sink,
            RouterConfig::new(vec![handler]),
            zero_clock(),
        );

        // Frame A
        let pkt_a = TelemetryPacket::from_f32_slice(
            DataType::GpsData,
            &[1.0_f32, 2.0],
            &[DataEndpoint::SdCard],
            0,
        )
        .unwrap();
        let wire_a = serialize::serialize_packet(&pkt_a);

        // Frame B (different payload)
        let pkt_b = TelemetryPacket::from_f32_slice(
            DataType::GpsData,
            &[4.0_f32, 5.0],
            &[DataEndpoint::SdCard],
            0,
        )
        .unwrap();
        let wire_b = serialize::serialize_packet(&pkt_b);

        r.rx_serialized(&wire_a).unwrap();
        r.rx_serialized(&wire_b).unwrap();

        assert_eq!(
            hits.load(Ordering::SeqCst),
            2,
            "different frames must never be deduplicated"
        );
    }

    // -----------------------------------------------------------------------
    // Relay dedupe tests
    // -----------------------------------------------------------------------

    /// For a single relay side, repeatedly injecting the *same* serialized
    /// frame should fan out exactly once to other sides.
    #[test]
    fn relay_deduplicates_identical_frames_per_side() {
        let relay = Relay::new(zero_clock());

        let tx_count_b = Arc::new(AtomicUsize::new(0));
        let tx_count_c = Arc::new(AtomicUsize::new(0));

        let tx_b_c = tx_count_b.clone();
        let tx_b = move |bytes: &[u8]| -> TelemetryResult<()> {
            assert!(!bytes.is_empty());
            tx_b_c.fetch_add(1, Ordering::SeqCst);
            Ok(())
        };

        let tx_c_c = tx_count_c.clone();
        let tx_c = move |bytes: &[u8]| -> TelemetryResult<()> {
            assert!(!bytes.is_empty());
            tx_c_c.fetch_add(1, Ordering::SeqCst);
            Ok(())
        };

        let id_src = relay.add_side("SRC", |_b| Ok(()));
        relay.add_side("B", tx_b);
        relay.add_side("C", tx_c);

        let frame = [0xDEu8, 0xAD, 0xBE, 0xEF];

        for _ in 0..5 {
            relay
                .rx_serialized_from_side(id_src, &frame)
                .expect("rx_serialized_from_side failed");
        }

        relay
            .process_all_queues_with_timeout(0)
            .expect("process_all_queues_with_timeout failed");

        assert_eq!(
            tx_count_b.load(Ordering::SeqCst),
            1,
            "side B should see one deduplicated frame"
        );
        assert_eq!(
            tx_count_c.load(Ordering::SeqCst),
            1,
            "side C should see one deduplicated frame"
        );
    }

    /// Even when time advances, identical frames from the same side should
    /// still be deduped (no time-based expiry).
    #[test]
    fn relay_dedup_persists_across_time_advance() {
        // Step clock that advances each time now_ms() is called.
        let clock = StepClock::new_box(0, 1_000);
        let relay = Relay::new(clock);

        let tx_count = Arc::new(AtomicUsize::new(0));
        let txc = tx_count.clone();

        let id_src = relay.add_side("SRC", |_b| Ok(()));
        relay.add_side("DST", move |bytes: &[u8]| -> TelemetryResult<()> {
            assert!(!bytes.is_empty());
            txc.fetch_add(1, Ordering::SeqCst);
            Ok(())
        });

        let frame = [0x01u8, 0x02, 0x03];

        relay
            .rx_serialized_from_side(id_src, &frame)
            .expect("first rx_serialized_from_side failed");
        relay
            .process_all_queues_with_timeout(0)
            .expect("first drain failed");

        relay
            .rx_serialized_from_side(id_src, &frame)
            .expect("second rx_serialized_from_side failed");
        relay
            .process_all_queues_with_timeout(0)
            .expect("second drain failed");

        assert_eq!(
            tx_count.load(Ordering::SeqCst),
            1,
            "identical frame from same side should still be deduped after time advance"
        );
    }

    /// Two different frames from the same side must both be relayed.
    #[test]
    fn relay_does_not_dedupe_different_frames_from_same_side() {
        let relay = Relay::new(zero_clock());

        let tx_count = Arc::new(AtomicUsize::new(0));
        let txc = tx_count.clone();

        let id_src = relay.add_side("SRC", |_b| Ok(()));
        relay.add_side("DST", move |bytes: &[u8]| -> TelemetryResult<()> {
            assert!(!bytes.is_empty());
            txc.fetch_add(1, Ordering::SeqCst);
            Ok(())
        });

        let frame_a = [0xAAu8, 0xBB, 0xCC];
        let frame_b = [0x11u8, 0x22, 0x33];

        relay
            .rx_serialized_from_side(id_src, &frame_a)
            .expect("rx_serialized_from_side A failed");
        relay
            .rx_serialized_from_side(id_src, &frame_b)
            .expect("rx_serialized_from_side B failed");

        relay
            .process_all_queues_with_timeout(0)
            .expect("drain failed");

        assert_eq!(
            tx_count.load(Ordering::SeqCst),
            2,
            "relay must not dedupe different frames from the same side"
        );
    }
}


#[cfg(test)]
mod router_tests{
    // -------------------------------------------------------------------------
// New router functionality tests
// -------------------------------------------------------------------------

    use std::sync::{Arc, Mutex};
    use crate::config::{DataEndpoint, DataType};
    use crate::router::{EndpointHandler, Router, RouterMode};
    use crate::telemetry_packet::TelemetryPacket;
    use crate::{serialize, TelemetryResult};
    use crate::tests::timeout_tests::StepClock;

    /// In `Relay` mode, receiving a packet that includes at least one
/// non-local endpoint should cause the router to re-transmit (re-broadcast)
/// the packet.
#[test]
fn relay_mode_retransmits_when_remote_endpoint_present() {
    use crate::router::RouterConfig;
    use std::sync::atomic::{AtomicUsize, Ordering};

    let tx_calls = Arc::new(AtomicUsize::new(0));
    let tx_calls_c = tx_calls.clone();
    let transmit = move |_bytes: &[u8]| -> TelemetryResult<()> {
        tx_calls_c.fetch_add(1, Ordering::SeqCst);
        Ok(())
    };

    // Local handler on SD_CARD so the router considers SD_CARD "local".
    let local_calls = Arc::new(AtomicUsize::new(0));
    let local_calls_c = local_calls.clone();
    let sd_handler = EndpointHandler::new_packet_handler(DataEndpoint::SdCard, move |_pkt| {
        local_calls_c.fetch_add(1, Ordering::SeqCst);
        Ok(())
    });

    let router = Router::new(
        Some(transmit),
        RouterMode::Relay,
        RouterConfig::new(vec![sd_handler]),
        StepClock::new_default_box(),
    );

    // Include one local + one remote endpoint.
    let endpoints = &[DataEndpoint::SdCard, DataEndpoint::GroundStation];
    let pkt =
        TelemetryPacket::from_f32_slice(DataType::GpsData, &[1.0, 3.0], endpoints, 0).unwrap();

    router.rx(&pkt).unwrap();

    // Local handler should fire once.
    assert_eq!(local_calls.load(Ordering::SeqCst), 1);
    // Relay should transmit at least once.
    assert_eq!(tx_calls.load(Ordering::SeqCst), 1);
}

/// In `Sink` mode, receiving a packet should never re-transmit.
#[test]
fn sink_mode_never_retransmits_on_receive() {
    use crate::router::RouterConfig;
    use std::sync::atomic::{AtomicUsize, Ordering};

    let tx_calls = Arc::new(AtomicUsize::new(0));
    let tx_calls_c = tx_calls.clone();
    let transmit = move |_bytes: &[u8]| -> TelemetryResult<()> {
        tx_calls_c.fetch_add(1, Ordering::SeqCst);
        Ok(())
    };

    let router = Router::new(
        Some(transmit),
        RouterMode::Sink,
        RouterConfig::new(vec![EndpointHandler::new_packet_handler(
            DataEndpoint::SdCard,
            |_pkt| Ok(()),
        )]),
        StepClock::new_default_box(),
    );

    let endpoints = &[DataEndpoint::SdCard, DataEndpoint::GroundStation];
    let pkt =
        TelemetryPacket::from_f32_slice(DataType::GpsData, &[2.0, 3.0], endpoints, 0).unwrap();

    router.rx(&pkt).unwrap();

    assert_eq!(tx_calls.load(Ordering::SeqCst), 0);
}

/// Receiving the exact same serialized packet twice should be deduped
/// and only delivered to local handlers once.
#[test]
fn receive_dedupes_identical_serialized_frames() {
    use crate::router::RouterConfig;
    use std::sync::atomic::{AtomicUsize, Ordering};

    let hits = Arc::new(AtomicUsize::new(0));
    let hits_c = hits.clone();
    let sd_handler = EndpointHandler::new_serialized_handler(DataEndpoint::SdCard, move |_b| {
        hits_c.fetch_add(1, Ordering::SeqCst);
        Ok(())
    });

    let router = Router::new(
        None::<fn(&[u8]) -> TelemetryResult<()>>,
        RouterMode::Sink,
        RouterConfig::new(vec![sd_handler]),
        StepClock::new_default_box(),
    );

    let endpoints = &[DataEndpoint::SdCard];
    let pkt =
        TelemetryPacket::from_f32_slice(DataType::GpsData, &[1.0, 3.0], endpoints, 0).unwrap();
    let bytes = serialize::serialize_packet(&pkt);

    router.rx_serialized(&bytes).unwrap();
    router.rx_serialized(&bytes).unwrap();

    assert_eq!(hits.load(Ordering::SeqCst), 1);
}

/// When only a serialized handler exists for an endpoint, `rx_serialized`
/// should still deliver the raw bytes.
#[test]
fn rx_serialized_delivers_to_serialized_handlers() {
    use crate::router::RouterConfig;

    let seen: Arc<Mutex<Option<Vec<u8>>>> = Arc::new(Mutex::new(None));
    let seen_c = seen.clone();
    let sd_handler = EndpointHandler::new_serialized_handler(DataEndpoint::SdCard, move |b| {
        *seen_c.lock().unwrap() = Some(b.to_vec());
        Ok(())
    });

    let router = Router::new(
        None::<fn(&[u8]) -> TelemetryResult<()>>,
        RouterMode::Sink,
        RouterConfig::new(vec![sd_handler]),
        StepClock::new_default_box(),
    );

    let endpoints = &[DataEndpoint::SdCard];
    let pkt =
        TelemetryPacket::from_f32_slice(DataType::GpsData, &[1.0, 2.0], endpoints, 0).unwrap();
    let bytes = serialize::serialize_packet(&pkt);

    router.rx_serialized(&bytes).unwrap();
    let got = seen.lock().unwrap().clone().expect("no bytes delivered");
    assert_eq!(*got, *bytes);
}

}<|MERGE_RESOLUTION|>--- conflicted
+++ resolved
@@ -2223,11 +2223,7 @@
         let logger = thread::spawn(move || {
             for _ in 0..ITERS {
                 r_logger
-<<<<<<< HEAD
-                    .log_queue(DataType::GpsData, &[1.0_f32, 2.0])
-=======
-                    .log_queue(DataType::GpsData, &[1.0_f32, random(), 3.0])
->>>>>>> ac6e3d92
+                    .log_queue(DataType::GpsData, &[1.0_f32, random()])
                     .expect("log_queue failed");
             }
         });
