use crate::config::{get_message_meta, MAX_STATIC_HEX_LENGTH, MAX_STATIC_STRING_LENGTH};
use crate::get_needed_message_size;
use crate::router::EndpointHandler;
use crate::telemetry_packet::{DataEndpoint, DataType, TelemetryPacket};
use crate::{get_data_type, message_meta, router, MessageDataType, TelemetryError};
use std::sync::atomic::{AtomicUsize, Ordering};
use std::sync::{Arc, Mutex};


/// Compute a valid test payload length for a given [`DataType`], respecting the
/// schema’s static/dynamic element counts and element widths.
///
/// This is used throughout tests to avoid hard-coding per-type sizes.
fn test_payload_len_for(ty: DataType) -> usize {
    match message_meta(ty).element_count {
        crate::MessageElementCount::Static(_) => get_needed_message_size(ty),
        crate::MessageElementCount::Dynamic => {
            // Pick reasonable defaults per data kind
            match get_data_type(ty) {
                MessageDataType::String => MAX_STATIC_STRING_LENGTH, // router error-path expects this
                MessageDataType::Hex => MAX_STATIC_HEX_LENGTH,       // any bytes; size-bounded
                // numeric/bool: must be multiple of element width → use “schema element count”
                other => {
                    let w = match other {
                        MessageDataType::UInt8 | MessageDataType::Int8 | MessageDataType::Bool => 1,
                        MessageDataType::UInt16 | MessageDataType::Int16 => 2,
                        MessageDataType::UInt32
                        | MessageDataType::Int32
                        | MessageDataType::Float32 => 4,
                        MessageDataType::UInt64
                        | MessageDataType::Int64
                        | MessageDataType::Float64 => 8,
                        MessageDataType::UInt128 | MessageDataType::Int128 => 16,
                        MessageDataType::String | MessageDataType::Hex => 1,
                    };
                    let elems = get_message_meta(ty).element_count.into().max(1);
                    w * elems
                }
            }
        }
    }
}

/// Build a simple handler that increments an [`AtomicUsize`] each time it sees
/// a packet on the `SD_CARD` endpoint.
///
/// Used by various queue/timeout and concurrency tests.
fn get_handler(rx_count_c: Arc<AtomicUsize>) -> EndpointHandler {
    EndpointHandler {
        endpoint: DataEndpoint::SdCard,
        handler: router::EndpointHandlerFn::Packet(Box::new(move |_pkt: &TelemetryPacket| {
            rx_count_c.fetch_add(1, Ordering::SeqCst);
            Ok(())
        })),
    }
}

/// Build a handler for `SD_CARD` that:
/// - asserts `GPS_DATA` element width is `4` (f32),
/// - decodes the payload as little-endian `f32`,
/// - stores `(DataType, Vec<f32>)` into the shared `Mutex`.
fn get_sd_card_handler(sd_seen_c: Arc<Mutex<Option<(DataType, Vec<f32>)>>>) -> EndpointHandler {
    EndpointHandler {
        endpoint: DataEndpoint::SdCard,
        handler: router::EndpointHandlerFn::Packet(Box::new(move |pkt: &TelemetryPacket| {
            // sanity: element sizing must be 4 bytes (f32) for GPS_DATA
            let elems = get_message_meta(pkt.ty).element_count.into().max(1);
            let per_elem = get_needed_message_size(pkt.ty) / elems;
            assert_eq!(pkt.ty, DataType::GpsData);
            assert_eq!(per_elem, 4, "GPS_DATA expected f32 elements");

            // decode f32 little-endian
            let mut vals = Vec::with_capacity(pkt.payload.len() / 4);
            for chunk in pkt.payload.chunks_exact(4) {
                vals.push(f32::from_le_bytes(chunk.try_into().unwrap()));
            }

            *sd_seen_c.lock().unwrap() = Some((pkt.ty, vals));
            Ok(())
        })),
    }
}

/// Helper that asserts `result` is a [`TelemetryError::HandlerError`].
///
/// Used in tests that expect error propagation from handlers/tx.
fn handle_errors(result: Result<(), TelemetryError>) {
    match result {
        Ok(_) => panic!("Expected router.send to return Err due to handler failure"),
        Err(e) => match e {
            TelemetryError::HandlerError(_) => {} // expected
            _ => panic!("Expected TelemetryError::HandlerError, got {:?}", e),
        },
    }
}

// -----------------------------------------------------------------------------
// Basic packet + router smoke tests
// -----------------------------------------------------------------------------
#[cfg(test)]
mod tests {
    //! Basic smoke tests for packet roundtrip, string formatting, and simple
    //! router send/receive paths.

    use crate::tests::get_sd_card_handler;
    use crate::tests::timeout_tests::StepClock;
    use crate::{
        config::{DataEndpoint, DataType},
        router::Router,
        serialize,
        telemetry_packet::TelemetryPacket,
        TelemetryResult,
    };
    use std::sync::{Arc, Mutex};
    use std::vec::Vec;


    /// Serialize/deserialize a GPS packet and ensure all fields and payload
    /// bytes round-trip exactly.
    #[test]
    fn serialize_roundtrip_gps() {
        // GPS: 3 * f32
        let endpoints = &[DataEndpoint::SdCard, DataEndpoint::GroundStation];
        let pkt = TelemetryPacket::from_f32_slice(
            DataType::GpsData,
            &[5.2141414, 3.1342144, 1.1231232],
            endpoints,
            0,
        )
        .unwrap();

        pkt.validate().unwrap();

        let bytes = serialize::serialize_packet(&pkt);
        let rpkt = serialize::deserialize_packet(&bytes).unwrap();

        rpkt.validate().unwrap();
        assert_eq!(rpkt.ty, pkt.ty);
        assert_eq!(rpkt.data_size, pkt.data_size);
        assert_eq!(rpkt.timestamp, pkt.timestamp);
        assert_eq!(&*rpkt.endpoints, &*pkt.endpoints);
        assert_eq!(&*rpkt.payload, &*pkt.payload);
    }

    /// Verify `header_string()` format for a simple GPS packet.
    #[test]
    fn header_string_matches_expectation() {
        let endpoints = &[DataEndpoint::SdCard, DataEndpoint::GroundStation];
        let pkt =
            TelemetryPacket::from_f32_slice(DataType::GpsData, &[1.0, 2.0, 3.0], endpoints, 0)
                .unwrap();
        let s = pkt.header_string();
        assert_eq!(
            s,
            "Type: GPS_DATA, Data Size: 12, Sender: TEST_PLATFORM, Endpoints: [SD_CARD, GROUND_STATION], Timestamp: 0 (0s 000ms)"
        );
    }

    /// Ensure `to_string()` includes the float values and the general header.
    #[test]
    fn packet_to_string_formats_floats() {
        let endpoints = &[DataEndpoint::SdCard, DataEndpoint::GroundStation];
        let pkt =
            TelemetryPacket::from_f32_slice(DataType::GpsData, &[1.0, 2.5, 3.25], endpoints, 0)
                .unwrap();

        let text = pkt.to_string();
        assert!(text.starts_with(
            "{Type: GPS_DATA, Data Size: 12, Sender: TEST_PLATFORM, Endpoints: [SD_CARD, GROUND_STATION], Timestamp: 0 (0s 000ms), Data: "
        ));
        assert!(text.contains("1"));
        assert!(text.contains("2.5"));
        assert!(text.contains("3.25"));
    }

    /// End-to-end test: `Router::log` → TX callback (serialize/deserialize) →
    /// local handler decoding f32 payload.
    #[test]
    fn router_sends_and_receives() {
        use crate::router::{BoardConfig, Router};

        // capture spaces
        let tx_seen: Arc<Mutex<Option<TelemetryPacket>>> = Arc::new(Mutex::new(None));
        let sd_seen_decoded: Arc<Mutex<Option<(DataType, Vec<f32>)>>> = Arc::new(Mutex::new(None));

        // transmitter: record the deserialized packet we "sent"
        let tx_seen_c = tx_seen.clone();
        let transmit = move |bytes: &[u8]| -> TelemetryResult<()> {
            let pkt = serialize::deserialize_packet(bytes)?;
            *tx_seen_c.lock().unwrap() = Some(pkt);
            Ok(())
        };

        // local SD handler: decode payload to f32s and record (ty, values)
        let sd_seen_c = sd_seen_decoded.clone();
        let sd_handler = get_sd_card_handler(sd_seen_c);
        let box_clock = StepClock::new_default_box();

        let router = Router::new(
            Some(transmit),
            BoardConfig::new(vec![sd_handler]),
            box_clock,
        );

        // send GPS_DATA (3 * f32) using Router::log (uses default endpoints from schema)
        let data = [1.0_f32, 2.0, 3.0];
        router.log(DataType::GpsData, &data).unwrap();

        // --- assertions ---

        // remote transmitter saw the same type & bytes
        let tx_pkt = tx_seen
            .lock()
            .unwrap()
            .clone()
            .expect("no tx packet recorded");
        assert_eq!(tx_pkt.ty, DataType::GpsData);
        assert_eq!(tx_pkt.payload.len(), 3 * 4);
        // compare bytes exactly to what log() would have produced
        let mut expected = Vec::new();
        for v in data {
            expected.extend_from_slice(&v.to_le_bytes());
        }
        assert_eq!(&*tx_pkt.payload, &*expected);

        // local SD handler decoded to f32s and recorded (type, values)
        let (seen_ty, seen_vals) = sd_seen_decoded
            .lock()
            .unwrap()
            .clone()
            .expect("no sd packet recorded");
        assert_eq!(seen_ty, DataType::GpsData);
        assert_eq!(seen_vals, data);
    }

    /// A small “bus” that records transmitted frames for TX/RX queue tests.
    struct TestBus {
        frames: Arc<Mutex<Vec<Vec<u8>>>>,
    }

    impl TestBus {
        /// Create a `TestBus` and a TX function that pushes any transmitted bytes
        /// into an internal `Vec<Vec<u8>>`.
        fn new() -> (
            Self,
            impl Fn(&[u8]) -> TelemetryResult<()> + Send + Sync + 'static,
        ) {
            let frames = Arc::new(Mutex::new(Vec::<Vec<u8>>::new()));
            let tx_frames = frames.clone();
            let tx = move |bytes: &[u8]| -> TelemetryResult<()> {
                // capture the exact wire bytes
                tx_frames.lock().unwrap().push(bytes.to_vec());
                Ok(())
            };
            (Self { frames }, tx)
        }
    }

    /// TX router enqueues packets, flushes to a `TestBus`, and an RX router
    /// consumes them from its receive queue and delivers to a local handler.
    #[test]
    fn queued_roundtrip_between_two_routers() {
        // --- Set up a TX router that only sends (no local endpoints) ---
        let (bus, tx_fn) = TestBus::new();
        let box_clock_tx = StepClock::new_default_box();
        let box_clock_rx = StepClock::new_default_box();

        let tx_router = Router::new(Some(tx_fn), Default::default(), box_clock_tx);

        // --- Set up an RX router with a local SD handler that decodes f32 payloads ---
        let seen: Arc<Mutex<Option<(DataType, Vec<f32>)>>> = Arc::new(Mutex::new(None));
        let seen_c = seen.clone();
        let sd_handler = get_sd_card_handler(seen_c);
        fn tx_handler(_bytes: &[u8]) -> TelemetryResult<()> {
            // RX router does not transmit in this test
            Ok(())
        }

        let rx_router = Router::new(
            Some(tx_handler),
            crate::router::BoardConfig::new(vec![sd_handler]),
            box_clock_rx,
        );

        // --- 1) Sender enqueues a packet for TX ---
        let data = [1.0_f32, 2.0, 3.0];
        tx_router.log_queue(DataType::GpsData, &data).unwrap();

        // --- 2) Flush TX queue -> pushes wire frames into TestBus ---
        tx_router.process_tx_queue().unwrap();

        // --- 3) Deliver captured frames into RX router's *received queue* ---
        let frames = bus.frames.lock().unwrap().clone();
        assert_eq!(frames.len(), 1, "expected exactly one TX frame");
        for frame in &frames {
            rx_router.rx_serialized_packet_to_queue(frame).unwrap();
        }

        // --- 4) Drain RX queue -> invokes local handlers ---
        rx_router.process_rx_queue().unwrap();

        // --- Assertions: handler got the right data ---
        let (ty, vals) = seen.lock().unwrap().clone().expect("no packet delivered");
        assert_eq!(ty, DataType::GpsData);
        assert_eq!(vals, data);
    }

    /// Demonstrate “self-delivery” by feeding serialized frames from a router’s
    /// own TX back into its RX queue.
    #[test]
    fn queued_self_delivery_via_receive_queue() {
        // If you expect a node to handle its *own* packets, you must explicitly
        // feed them back into its received queue (mirroring “broadcast to self”).
        let (bus, tx_fn) = TestBus::new();
        let box_clock = StepClock::new_default_box();

        let router = Router::new(Some(tx_fn), Default::default(), box_clock);

        // Enqueue for transmit
        let data = [10.0_f32, 10.25, 10.5];
        router.log_queue(DataType::GpsData, &data).unwrap();

        let data = [10.0_f32];
        router.log_queue(DataType::BatteryVoltage, &data).unwrap();

        let data = [10.0_f32, 10.25, 10.5];
        router.log_queue(DataType::GpsData, &data).unwrap();
        // Flush -> frame appears on the "bus"
        router.process_tx_queue().unwrap();
        let frames = bus.frames.lock().unwrap().clone();
        assert_eq!(frames.len(), 3);

        // Feed back into *the same* router's received queue
        router.rx_serialized_packet_to_queue(&frames[0]).unwrap();

        // Now draining the received queue should dispatch to any matching local endpoints.
        // (This router has no endpoints; this test just proves the queue path is exercised.)
        router.process_rx_queue().unwrap();
    }
}

// ---- Helpers (test-local) ----

<<<<<<< HEAD
/// Build a deterministic packet with a raw 3-byte payload [0x13, 0x21, 0x34],
/// endpoints [SD_CARD, GROUND_STATION], and timestamp 1123581321.
/// Note: we intentionally do not call `validate()` because GPS_DATA usually
/// expects f32s (size 12). We only exercise formatting/copying.
=======
/// Build a deterministic packet with a raw 3-byte payload [0x13, 0x21, 0x34]
/// encoded as three `f32` values, endpoints [SD_CARD, RADIO], and timestamp
/// `1123581321`.
///
/// We intentionally do not call `validate()` because `GPS_DATA` usually expects
/// 3×`f32` (12 bytes) and this is for formatting/copying tests only.
>>>>>>> 83132533
fn fake_telemetry_packet_bytes() -> TelemetryPacket {
    use crate::config::{DataEndpoint, DataType};

    let payload = [0x13 as f32, 0x21 as f32, 0x34 as f32]; // f32 values
    let endpoints = [DataEndpoint::SdCard, DataEndpoint::GroundStation];

    TelemetryPacket::from_f32_slice(DataType::GpsData, &payload, &endpoints, 1123581321).unwrap()
}

<<<<<<< HEAD
/// Produce the exact string the C++ test checks:
/// "Type: GPS_DATA, Size: 3, Endpoints: [SD_CARD, GROUND_STATION], Timestamp: 1123581321, Payload (hex): 0x13 0x21 0x34"
///
/// We keep this as a test-local helper (no crate changes).

=======
>>>>>>> 83132533
/// Copy helper that mirrors the C++ behavior, but uses raw pointers so we can
/// test the “same pointer” case without violating Rust’s borrow rules.
///
/// Safety: Caller must ensure `dest` and `src` are valid for reads/writes.
unsafe fn copy_telemetry_packet_raw(
    dest: *mut TelemetryPacket,
    src: *const TelemetryPacket,
) -> Result<(), &'static str> {
    if dest.is_null() || src.is_null() {
        return Err("null packet");
    }
    if core::ptr::eq(dest, src as *mut TelemetryPacket) {
        // same object → OK no-op
        return Ok(());
    }

    let s = unsafe { &*src };
    let d = unsafe { &mut *dest };

    // Deep copy: new endpoints slice and new payload buffer
    let endpoints_vec: Vec<DataEndpoint> = s.endpoints.iter().copied().collect();
    let payload_arc: Arc<[u8]> = Arc::from(&*s.payload);

    let new_pkt = TelemetryPacket::new(
        s.ty,
        &endpoints_vec,
        s.sender.clone(),
        s.timestamp,
        payload_arc,
    )
    .map_err(|_| "packet validation failed")?;

    *d = new_pkt;
    Ok(())
}

// ---- Converted tests ----

/// Port of C++: TEST(Helpers, PacketHexToString).
/// Ensures `to_hex_string()` matches exactly the expected legacy format.
#[test]
fn helpers_packet_hex_to_string() {
    let pkt = fake_telemetry_packet_bytes();
    let got = pkt.to_hex_string();
    let expect = "Type: GPS_DATA, Data Size: 12, Sender: TEST_PLATFORM, Endpoints: [SD_CARD, GROUND_STATION], Timestamp: 1123581321 (312h 06m 21s 321ms), Data (hex): 0x00 0x00 0x98 0x41 0x00 0x00 0x04 0x42 0x00 0x00 0x50 0x42";
    assert_eq!(got, expect);
}

/// Port of C++: TEST(Helpers, CopyTelemetryPacket).
/// Exercises `copy_telemetry_packet_raw` for null, self-copy, and deep copy.
#[test]
fn helpers_copy_telemetry_packet() {
    // (1) null dest → error
    let src = fake_telemetry_packet_bytes();
    let st = unsafe { copy_telemetry_packet_raw(core::ptr::null_mut(), &src as *const _) };
    assert!(st.is_err());

    // (2) same pointer (no-op) → OK
    let mut same = fake_telemetry_packet_bytes();
    let same_ptr: *mut TelemetryPacket = &mut same;
    let st = unsafe { copy_telemetry_packet_raw(same_ptr, same_ptr as *const _) };
    assert!(st.is_ok());

    // (3) distinct objects → deep copy and equal fields
    let mut dest = TelemetryPacket::new(
        src.ty,
        &src.endpoints,     // &[DataEndpoint]
        src.sender.clone(), // Arc<str>
        src.timestamp,
        Arc::from(&*src.payload), // deep copy payload
    )
    .expect("src packet should be valid");

    let st = unsafe { copy_telemetry_packet_raw(&mut dest as *mut _, &src as *const _) };
    assert!(st.is_ok());

    // element-by-element compare
    assert_eq!(dest.timestamp, src.timestamp);
    assert_eq!(dest.ty, src.ty);
    assert_eq!(dest.data_size, src.data_size);
    assert_eq!(dest.endpoints.len(), src.endpoints.len());
    for i in 0..dest.endpoints.len() {
        assert_eq!(dest.endpoints[i], src.endpoints[i]);
    }
    assert_eq!(&*dest.payload, &*src.payload);
}

// -----------------------------------------------------------------------------
// Error propagation & handler-failure tests
// -----------------------------------------------------------------------------
#[cfg(test)]
mod handler_failure_tests {
    //! Tests around handler failures and how they generate/route
    //! `TELEMETRY_ERROR` packets.

    use super::*;
    use crate::config::DEVICE_IDENTIFIER;
    use crate::router::EndpointHandler;
    use crate::router::{BoardConfig, Router};
    use crate::telemetry_packet::DataType;
    use crate::tests::timeout_tests::StepClock;
    use crate::{TelemetryError, MAX_VALUE_DATA_TYPE};
    use alloc::{sync::Arc, vec, vec::Vec};
    use core::sync::atomic::{AtomicUsize, Ordering};
    use std::sync::Mutex;


    /// Helper: convert an index into a valid [`DataEndpoint`] for tests.
    fn ep(idx: u32) -> DataEndpoint {
        DataEndpoint::try_from_u32(idx).expect("Need endpoint present in enum for tests")
    }

    /// Pick any valid [`DataType`] from the enum range for generic tests.
    fn pick_any_type() -> DataType {
        for i in 0..=MAX_VALUE_DATA_TYPE {
            if let Some(ty) = DataType::try_from_u32(i) {
                return ty;
            }
        }
        panic!("No usable DataType found for tests");
    }

    /// Build a zeroed payload of valid length for the given type using
    /// [`test_payload_len_for`].
    fn payload_for(ty: DataType) -> Vec<u8> {
        vec![0u8; test_payload_len_for(ty)]
    }

    /// If a local handler fails, ensure:
    /// - other local endpoints get the original packet,
    /// - and a `TELEMETRY_ERROR` packet with the right text is sent.
    #[test]
    fn local_handler_failure_sends_error_packet_to_other_locals() {
        let ty = pick_any_type();
        let ts = 42_u64;
        let failing_ep = ep(0);
        let other_ep = ep(1);

        // Capture the packets that reach the "other_ep" handler.
        let recv_count = Arc::new(AtomicUsize::new(0));
        let last_payload = Arc::new(Mutex::new(String::new()));

        let recv_count_c = recv_count.clone();
        let last_payload_c = last_payload.clone();

        let failing = EndpointHandler {
            endpoint: failing_ep,
            // No explicit return type -> infers crate::Result<()>
            handler: router::EndpointHandlerFn::Packet(Box::new(|_pkt: &TelemetryPacket| {
                Err(TelemetryError::BadArg)
            })),
        };

        let capturing = EndpointHandler {
            endpoint: other_ep,
            handler: router::EndpointHandlerFn::Packet(Box::new(move |pkt: &TelemetryPacket| {
                if pkt.ty == DataType::TelemetryError {
                    *last_payload_c.lock().unwrap() = pkt.to_string();
                }
                recv_count_c.fetch_add(1, Ordering::SeqCst);
                Ok(())
            })),
        };
        let box_clock = StepClock::new_default_box();

        let router = Router::new::<fn(&[u8]) -> crate::TelemetryResult<()>>(
            None,
            BoardConfig::new(vec![failing, capturing]),
            box_clock,
        );

        let pkt = TelemetryPacket::new(
            ty,
            &[failing_ep, other_ep],
            DEVICE_IDENTIFIER,
            ts,
            Arc::<[u8]>::from(payload_for(ty)),
        )
        .unwrap();

        handle_errors(router.transmit_message(&pkt));

        // The capturing handler should have seen the original packet and then the error packet.
        assert!(
            recv_count.load(Ordering::SeqCst) >= 1,
            "capturing handler should have been invoked at least once"
        );

        // Verify exact payload text produced by handle_callback_error(Some(dest), e)
        let expected = format!(
            "{{Type: TELEMETRY_ERROR, Data Size: {:?}, Sender: TEST_PLATFORM, Endpoints: [GROUND_STATION], Timestamp: 0 (0s 000ms), Error: (\"Handler for endpoint {:?} failed on device {:?}: {:?}\")}}",
            68,
            failing_ep,
            DEVICE_IDENTIFIER,
            TelemetryError::BadArg
        );
        let got = last_payload.lock().unwrap().clone();
        assert_eq!(got, expected, "mismatch in TelemetryError payload text");
    }

    /// If the TX callback fails, ensure:
    /// - a `TELEMETRY_ERROR` is generated,
    /// - it is delivered to all local endpoints,
    /// - and the error text matches expectation.
    #[test]
    fn tx_failure_sends_error_packet_to_all_local_endpoints() {
        let ty = pick_any_type();
        let ts = 31415_u64;

        // One local endpoint (to receive error), one "remote" endpoint (not in handlers)
        let local_ep = ep(0);
        let remote_ep = ep(1);

        let saw_error = Arc::new(AtomicUsize::new(0));
        let last_payload = Arc::new(Mutex::new(String::new()));
        let saw_error_c = saw_error.clone();
        let last_payload_c = last_payload.clone();

        let capturing = EndpointHandler {
            endpoint: local_ep,
            handler: router::EndpointHandlerFn::Packet(Box::new(move |pkt: &TelemetryPacket| {
                if pkt.ty == DataType::TelemetryError {
                    *last_payload_c.lock().unwrap() = pkt.to_string();
                    saw_error_c.fetch_add(1, Ordering::SeqCst);
                }
                Ok(())
            })),
        };

        let tx_fail =
            |_bytes: &[u8]| -> crate::TelemetryResult<()> { Err(TelemetryError::Io("boom")) };
        let box_clock = StepClock::new_default_box();

        let router = Router::new(Some(tx_fail), BoardConfig::new(vec![capturing]), box_clock);

        let pkt = TelemetryPacket::new(
            ty,
            // include both a local and a non-local endpoint so any_remote == true
            &[local_ep, remote_ep],
            "router_test",
            ts,
            Arc::<[u8]>::from(payload_for(ty)),
        )
        .unwrap();

        handle_errors(router.transmit_message(&pkt));

        assert!(
            saw_error.load(Ordering::SeqCst) >= 1,
            "local handler should have received TelemetryError after TX failures"
        );

        // Exact text from handle_callback_error(None, e)
        let expected = format!(
            "{{Type: TELEMETRY_ERROR, Data Size: {:?}, Sender: TEST_PLATFORM, Endpoints: [SD_CARD], Timestamp: 0 (0s 000ms), Error: (\"TX Handler failed on device {:?}: {:?}\")}}",
            55,
            DEVICE_IDENTIFIER,
            TelemetryError::Io("boom")
        );
        let got = last_payload.lock().unwrap().clone();
        assert_eq!(got, expected, "mismatch in TelemetryError payload text");
    }
}

// -----------------------------------------------------------------------------
// Timeout and queue-draining behavior tests
// -----------------------------------------------------------------------------
#[cfg(test)]
mod timeout_tests {
    //! Tests for `process_*_queue*` functions and timeout semantics,
    //! including u64 wraparound handling.

    use crate::config::DataEndpoint;
    use crate::tests::get_handler;
    use crate::{
        router, router::BoardConfig, router::Clock, router::Router, telemetry_packet::DataType,
        telemetry_packet::TelemetryPacket, TelemetryResult,
    };
    use core::sync::atomic::{AtomicU64, AtomicUsize, Ordering};
    use std::sync::Arc;

    // ---------------- Mock clock ----------------

    /// A deterministic clock that steps forward by `step` ms on each `now_ms()`
    /// call, starting from `start`. Used to test timeout budget behavior.
    pub(crate) struct StepClock {
        t: AtomicU64,
        step: u64,
    }

    impl StepClock {
        pub fn new_box(start: u64, step: u64) -> Box<dyn Clock + Send + Sync> {
            Box::new(StepClock::new(start, step))
        }
        pub fn new_default_box() -> Box<dyn Clock + Send + Sync> {
            Box::new(StepClock::new(0, 0))
        }
        pub fn new(start: u64, step: u64) -> Self {
            Self {
                t: AtomicU64::new(start),
                step,
            }
        }
    }

    impl Clock for StepClock {
        #[inline]
        fn now_ms(&self) -> u64 {
            // returns current, then advances by step (wraps naturally in u64)
            self.t.fetch_add(self.step, Ordering::Relaxed)
        }
    }

    // ---------------- Helpers ----------------

    /// Create a GPS packet with only a local endpoint (`SD_CARD`), avoiding any
    /// implicit re-TX during receive.
    fn mk_rx_only_local(vals: &[f32], ts: u64) -> TelemetryPacket {
        TelemetryPacket::from_f32_slice(
            DataType::GpsData,
            vals,
            &[DataEndpoint::SdCard], // <- only local
            ts,
        )
        .unwrap()
    }

    /// Build a TX function that increments `counter` for each frame sent.
    fn tx_counter(
        counter: Arc<AtomicUsize>,
    ) -> impl Fn(&[u8]) -> TelemetryResult<()> + Send + Sync + 'static {
        move |bytes: &[u8]| {
            assert!(!bytes.is_empty());
            counter.fetch_add(1, Ordering::SeqCst);
            Ok(())
        }
    }

    /// `timeout == 0` must drain both TX and RX queues fully, regardless of
    /// clock, and local handlers see all packets.
    #[test]
    fn process_all_queues_timeout_zero_drains_fully() {
        let tx_count = Arc::new(AtomicUsize::new(0));
        let tx = tx_counter(tx_count.clone());

        let rx_count = Arc::new(AtomicUsize::new(0));
        let rx_count_c = rx_count.clone();
        let handler = router::EndpointHandler {
            endpoint: DataEndpoint::SdCard,
            handler: router::EndpointHandlerFn::Packet(Box::new(move |_pkt: &TelemetryPacket| {
                rx_count_c.fetch_add(1, Ordering::SeqCst);
                Ok(())
            })),
        };

        let box_clock = StepClock::new_default_box();

        let r = Router::new(Some(tx), BoardConfig::new(vec![handler]), box_clock);

        // Enqueue TX (3)
        for _ in 0..3 {
            r.log_queue(DataType::GpsData, &[1.0_f32, 2.0, 3.0])
                .unwrap();
        }
        // Enqueue RX (2) with only-local endpoint
        for _ in 0..2 {
            r.rx_packet_to_queue(mk_rx_only_local(&[9.0, 8.0, 7.0], 123))
                .unwrap();
        }

        // timeout = 0 → drain fully
        r.process_all_queues_with_timeout(0).unwrap();

        // TX: all three frames should be sent
        assert_eq!(
            tx_count.load(Ordering::SeqCst),
            3,
            "all TX packets should be sent"
        );
        // RX handler was invoked for each TX (local delivery) + each RX = 3 + 2 = 5
        assert_eq!(
            rx_count.load(Ordering::SeqCst),
            5,
            "handler sees TX+RX packets"
        );
    }

    /// With non-zero timeout and step = 10ms, timeout 5ms should allow exactly
    /// one iteration (at most one TX and one RX).
    #[test]
    fn process_all_queues_respects_nonzero_timeout_budget_one_receive_one_send() {
        let tx_count = Arc::new(AtomicUsize::new(0));
        let tx = tx_counter(tx_count.clone());

        let rx_count = Arc::new(AtomicUsize::new(0));
        let rx_count_c = rx_count.clone();
        let handler = get_handler(rx_count_c);
        let clock = StepClock::new_box(0, 10);

        let r = Router::new(Some(tx), BoardConfig::new(vec![handler]), clock);

        // Seed work in both queues
        for _ in 0..5 {
            r.log_queue(DataType::GpsData, &[1.0_f32, 2.0, 3.0])
                .unwrap();
            // RX with only-local endpoint to avoid implicit re-TX during receive
            r.rx_packet_to_queue(
                TelemetryPacket::from_f32_slice(
                    DataType::GpsData,
                    &[4.0, 5.0, 6.0],
                    &[DataEndpoint::SdCard],
                    1,
                )
                .unwrap(),
            )
            .unwrap();
        }

        // Step is 10ms per call; timeout 5ms guarantees exactly one iteration
        r.process_all_queues_with_timeout(5).unwrap();

        // One iteration → at most one TX send
        assert_eq!(
            tx_count.load(Ordering::SeqCst),
            1,
            "expected exactly one TX in a single iteration"
        );

        // Handlers run for both TX local delivery and RX processing → 2 total
        assert_eq!(
            rx_count.load(Ordering::SeqCst),
            1,
            "expected one TX local call"
        );

        // Drain the rest to prove there was more work left
        r.process_all_queues_with_timeout(0).unwrap();
        assert_eq!(tx_count.load(Ordering::SeqCst), 5);
        assert_eq!(rx_count.load(Ordering::SeqCst), 10); // 5 (TX locals) + 5 (RX)
    }

    /// Similar to previous, but with step=5 and timeout=10 to allow up to two
    /// iterations; expect one TX + one RX handler call.
    #[test]
    fn process_all_queues_respects_nonzero_timeout_budget_two_receive_one_send() {
        let tx_count = Arc::new(AtomicUsize::new(0));
        let tx = tx_counter(tx_count.clone());

        let rx_count = Arc::new(AtomicUsize::new(0));
        let rx_count_c = rx_count.clone();
        let handler = get_handler(rx_count_c);
        let clock = StepClock::new_box(0, 5);

        let r = Router::new(Some(tx), BoardConfig::new(vec![handler]), clock);

        // Seed work in both queues
        for _ in 0..5 {
            r.log_queue(DataType::GpsData, &[1.0_f32, 2.0, 3.0])
                .unwrap();
            // RX with only-local endpoint to avoid implicit re-TX during receive
            r.rx_packet_to_queue(
                TelemetryPacket::from_f32_slice(
                    DataType::GpsData,
                    &[4.0, 5.0, 6.0],
                    &[DataEndpoint::SdCard],
                    1,
                )
                .unwrap(),
            )
            .unwrap();
        }

        // Step is 5ms per call; timeout 10ms allows two iterations max
        r.process_all_queues_with_timeout(10).unwrap();

        // One iteration → at most one TX send
        assert_eq!(
            tx_count.load(Ordering::SeqCst),
            1,
            "expected exactly one TX in a single iteration"
        );

        // Handlers run for both TX local delivery and RX processing → 2 total
        assert_eq!(
            rx_count.load(Ordering::SeqCst),
            2,
            "expected one TX local + one RX handler call"
        );

        // Drain the rest to prove there was more work left
        r.process_all_queues_with_timeout(0).unwrap();
        assert_eq!(tx_count.load(Ordering::SeqCst), 5);
        assert_eq!(rx_count.load(Ordering::SeqCst), 10); // 5 (TX locals) + 5 (RX)
    }

    /// Ensure timeout math remains correct near `u64::MAX`, i.e. when the clock
    /// wraps around, and that we still do at most one iteration.
    #[test]
    fn process_all_queues_handles_u64_wraparound() {
        let tx_count = Arc::new(AtomicUsize::new(0));
        let tx = tx_counter(tx_count.clone());

        let rx_count = Arc::new(AtomicUsize::new(0));
        let rx_count_c = rx_count.clone();
        let handler = get_handler(rx_count_c);
        let start = u64::MAX - 1;
        let clock = StepClock::new_box(start, 2);
        let r = Router::new(Some(tx), BoardConfig::new(vec![handler]), clock);

        // One TX and one RX (RX is only-local to avoid creating extra TX on receive)
        r.log_queue(DataType::GpsData, &[1.0_f32, 2.0, 3.0])
            .unwrap();
        r.rx_packet_to_queue(mk_rx_only_local(&[4.0, 5.0, 6.0], 7))
            .unwrap();

        // Small budget; with wrapping_sub this should allow one iteration then stop
        r.process_all_queues_with_timeout(1).unwrap();

        // One iteration can do up to one TX and one RX
        assert!(tx_count.load(Ordering::SeqCst) <= 1, "expected <=1 TX");
        assert!(
            rx_count.load(Ordering::SeqCst) <= 2,
            "local handler can be invoked by TX local delivery (+1) and RX (+1)"
        );
        // At least something should have happened
        assert!(tx_count.load(Ordering::SeqCst) + rx_count.load(Ordering::SeqCst) >= 1);
    }
}

// -----------------------------------------------------------------------------
// Extra coverage tests: error codes, header-only parsing, varints, bitmaps, etc.
// -----------------------------------------------------------------------------
#[cfg(test)]
mod tests_extra {

    //! Extra unit tests that cover previously-missing paths and invariants.
    //!
    //! These are white-box tests that exercise public APIs (and some
    //! indirect behavior) to avoid changing visibility in core modules.

    #![cfg(test)]


    use crate::config::DataEndpoint;
    use crate::tests::test_payload_len_for;
    use crate::{
        config::DataType, router::{BoardConfig, Clock, EndpointHandler, EndpointHandlerFn, Router}, serialize,
        telemetry_packet::TelemetryPacket,
        TelemetryError,
        TelemetryErrorCode,
        TelemetryResult,
    };
    use alloc::{string::String, sync::Arc};
    use core::sync::atomic::{AtomicUsize, Ordering};
    use std::sync::Mutex;


    /// A tiny helper clock; we rely on the blanket `impl<Fn() -> u64> Clock`.
    fn zero_clock() -> Box<dyn Clock + Send + Sync> {
        Box::new(|| 0u64)
    }

    // --------------------------- Error/Code parity ---------------------------

    /// Validate that `TelemetryError` ↔ `TelemetryErrorCode` mapping is
    /// complete and stable, including the string forms.
    #[test]
    fn error_enum_code_roundtrip_and_strings() {
        let samples = [
            TelemetryError::InvalidType,
            TelemetryError::EmptyEndpoints,
            TelemetryError::Deserialize("oops"),
            TelemetryError::Io("disk"),
            TelemetryError::HandlerError("fail"),
            TelemetryError::MissingPayload,
            TelemetryError::TimestampInvalid,
        ];
        for e in samples {
            let code = e.to_error_code();
            // must have a stable human string (starts with a '{' per current impl)
            assert!(code.as_str().starts_with('{'));
            // round-trip numeric space
            let back = TelemetryErrorCode::try_from_i32(code as i32);
            assert!(back.is_some(), "roundtrip failed for {code:?}");
        }
    }

    // --------------------------- Header-only parsing ---------------------------

    /// Ensure header-only peek fails on truncated buffers (short read during
    /// varint parsing).
    #[test]
    fn deserialize_header_only_short_buffer_fails() {
        // v2 header is varint-based. Force a definite short read in the first varint.

        // Case A: only NEP present (0 endpoints), but no bytes for `ty` varint.
        let tiny = [0x00u8]; // NEP = 0
        let err = serialize::peek_envelope(&tiny).unwrap_err();
        matches_deser_err(err);

        // Case B: NEP present, and a *truncated* varint (continuation bit set, but no following byte).
        let truncated = [0x00u8, 0x80]; // NEP=0, then start varint with continuation bit
        let err = serialize::peek_envelope(&truncated).unwrap_err();
        matches_deser_err(err);
    }

    /// Ensure header size is a valid prefix of the serialized wire image.
    #[test]
    fn header_size_is_prefix_of_wire_image() {
        let pkt = TelemetryPacket::from_f32_slice(
            DataType::GpsData,
            &[1.0, 2.0, 3.0],
            &[DataEndpoint::SdCard, DataEndpoint::GroundStation],
            123,
        )
        .unwrap();

        let wire = serialize::serialize_packet(&pkt);
        let hdr = serialize::header_size_bytes(&pkt);
        assert!(hdr <= wire.len());

        // header must decode from the start (i.e., NEP + scalars exists)
        assert!(hdr > 0);
    }

    /// Helper: assert an error is a `Deserialize` variant.
    fn matches_deser_err(e: TelemetryError) {
        match e {
            TelemetryError::Deserialize(_) => {}
            other => panic!("expected Deserialize error, got {other:?}"),
        }
    }

    /// Ensure serialization is canonical: serialize → deserialize → serialize
    /// produces identical bytes (ULEB128 canonical form).
    #[test]
    fn serializer_is_canonical_roundtrip() {
        use crate::config::{DataEndpoint, DataType};
        use crate::{serialize, telemetry_packet::TelemetryPacket};

        // Dynamic payload to avoid schema constraints and let us vary sizes later.
        let msg = "hello world";
        let pkt = TelemetryPacket::from_u8_slice(
            DataType::TelemetryError,
            msg.as_bytes(),
            &[DataEndpoint::SdCard, DataEndpoint::GroundStation],
            0,
        )
        .unwrap();

        let wire1 = serialize::serialize_packet(&pkt);
        let pkt2 = serialize::deserialize_packet(&wire1).unwrap();
        let wire2 = serialize::serialize_packet(&pkt2);

        // ULEB128 is canonical (no leading 0x80 “more” bytes), so bytes must match
        assert_eq!(&*wire1, &*wire2, "serializer must be canonical");
    }

    /// Validate varint scalar growth: header and wire size should increase
    /// when fields that are encoded as varints get larger.
    #[test]
    fn serializer_varint_scalars_grow_as_expected() {
        use crate::config::{DataEndpoint, DataType};
        use crate::{serialize, telemetry_packet::TelemetryPacket};

        // Helper to build a TelemetryError string payload of given length.
        fn pkt_with(len: usize, sender_len: usize, ts: u64) -> TelemetryPacket {
            let s = "x".repeat(sender_len);
            let payload = vec![b'A'; len]; // dynamic payload
            TelemetryPacket::new(
                DataType::TelemetryError,
                &[DataEndpoint::SdCard],
                s,
                ts,
                Arc::<[u8]>::from(payload),
            )
            .unwrap()
        }

        // Case 1: small (all varints fit in 1 byte)
        let p1 = pkt_with(10, 5, 0x7F); // <= 127
        let w1 = serialize::serialize_packet(&p1);
        let h1 = serialize::header_size_bytes(&p1);
        assert!(h1 >= 1 + 4, "NEP + 4 one-byte varints minimum");

        // Case 2: two-byte varints for size/sender_len
        let p2 = pkt_with(200, 200, 0x7F);
        let w2 = serialize::serialize_packet(&p2);
        let h2 = serialize::header_size_bytes(&p2);
        assert!(w2.len() > w1.len(), "wire should grow with larger varints");
        assert!(h2 > h1, "header should grow with larger varints");

        // Case 3: bigger timestamp to push it beyond 1 byte (and usually >2)
        let p3 = pkt_with(200, 200, 1u64 << 40); // forces 6-byte varint
        let w3 = serialize::serialize_packet(&p3);
        let h3 = serialize::header_size_bytes(&p3);
        assert!(
            w3.len() > w2.len(),
            "wire should grow with larger timestamp"
        );
        assert!(h3 > h2, "header should grow with larger timestamp");

        // Size function must match exact output
        assert_eq!(serialize::packet_wire_size(&p3), w3.len());
    }

    /// Stress test for endpoint bitpacking across many endpoints and repeated
    /// copies, ensuring endpoints and payload round-trip.
    #[test]
    fn endpoints_bitpack_roundtrip_many_and_extremes() {
        use crate::{
            config::{DataEndpoint, DataType},
            serialize,
            telemetry_packet::TelemetryPacket,
            MAX_VALUE_DATA_ENDPOINT,
        };

        // Build a long endpoint list by cycling through all enum values (0..=MAX)
        let mut eps = Vec::<DataEndpoint>::new();
        for i in 0..=MAX_VALUE_DATA_ENDPOINT {
            if let Some(ep) = DataEndpoint::try_from_u32(i) {
                eps.push(ep);
            }
        }
        // Repeat to make the bitstream cross multiple bytes
        let mut endpoints = Vec::new();
        for _ in 0..4 {
            endpoints.extend_from_slice(&eps);
        }

        // Make payload dynamic so schema doesn't get in the way
        let payload = vec![0x55u8; 257]; // force 2-byte varint for data_size
        let pkt = TelemetryPacket::new(
            DataType::TelemetryError,
            &endpoints,
            "sender",
            123456,
            Arc::<[u8]>::from(payload),
        )
        .unwrap();

        let wire = serialize::serialize_packet(&pkt);
        let back = serialize::deserialize_packet(&wire).unwrap();
        assert_eq!(
            &*back.endpoints,
            [DataEndpoint::SdCard, DataEndpoint::GroundStation],
            "endpoints must roundtrip 1:1"
        );
        assert_eq!(back.ty, pkt.ty);
        assert_eq!(back.timestamp, pkt.timestamp);
        assert_eq!(&*back.payload, &*pkt.payload);
        assert_eq!(serialize::packet_wire_size(&pkt), wire.len());
    }

    /// For large sender/payload/timestamp, ensure `peek_envelope` and full
    /// deserialization agree on header fields and payload.
    #[test]
    fn peek_envelope_matches_full_parse_on_large_values() {
        use crate::config::{DataEndpoint, DataType};
        use crate::{serialize, telemetry_packet::TelemetryPacket};

        let sender = "S".repeat(10_000); // big sender (varint grows)
        let payload = vec![b'h'; 4096];
        let ts = (1u64 << 40) + 123; // large ts (varint grows)

        let pkt = TelemetryPacket::new(
            DataType::TelemetryError, // String-typed
            &[DataEndpoint::SdCard, DataEndpoint::GroundStation],
            sender,
            ts,
            std::sync::Arc::<[u8]>::from(payload),
        )
        .unwrap();

        let wire = serialize::serialize_packet(&pkt);
        let env = serialize::peek_envelope(&wire).unwrap();
        let full = serialize::deserialize_packet(&wire).unwrap();

        assert_eq!(env.ty, pkt.ty);
        assert_eq!(env.sender.as_ref(), pkt.sender.as_ref());
        assert_eq!(env.timestamp_ms, pkt.timestamp);
        assert_eq!(&*env.endpoints, &*pkt.endpoints);

        assert_eq!(full.ty, pkt.ty);
        assert_eq!(full.timestamp, pkt.timestamp);
        assert_eq!(&*full.endpoints, &*pkt.endpoints);
        assert_eq!(&*full.payload, &*pkt.payload);
    }

    /// Corrupt endpoint bits in the bitmap to encode an out-of-range value,
    /// and ensure deserialization fails with an appropriate error.
    #[test]
    fn corrupt_endpoint_bits_yields_bad_endpoint_error() {
        use crate::{
            config::{DataEndpoint, DataType},
            serialize,
            telemetry_packet::TelemetryPacket,
            MAX_VALUE_DATA_ENDPOINT,
        };

        // Recompute EP_BITS the same way the module does.
        let bits = 32 - MAX_VALUE_DATA_ENDPOINT.leading_zeros();
        let ep_bits: u8 = if bits == 0 { 1 } else { bits as u8 };
        // If EP_BITS is exactly the minimum bits to encode MAX, there is room for values > MAX.
        let upper_val = (1u64 << ep_bits) - 1;
        if upper_val as u32 <= MAX_VALUE_DATA_ENDPOINT {
            // Nothing to corrupt beyond max—skip test (no larger representable value).
            return;
        }

        // Build a simple, valid packet with at least 1 endpoint.
        let pkt = TelemetryPacket::from_f32_slice(
            DataType::GpsData,
            &[1.0, 2.0, 3.0],
            &[DataEndpoint::SdCard],
            123,
        )
        .unwrap();
        let mut wire = serialize::serialize_packet(&pkt).to_vec();

        // Compute where endpoint bits start (right after header varints)
        let ep_offset = serialize::header_size_bytes(&pkt);
        assert!(ep_offset < wire.len());

        // Overwrite the *first* endpoint with an out-of-range value in the bitstream.
        // Bits are packed LSB-first.
        let mut v = upper_val;
        let mut bitpos = 0usize;
        for _ in 0..ep_bits {
            let byte_idx = ep_offset + (bitpos / 8);
            let bit_off = bitpos % 8;
            // Set bit if the corresponding bit of v is 1
            if (v & 1) != 0 {
                wire[byte_idx] |= 1 << bit_off;
            } else {
                wire[byte_idx] &= !(1 << bit_off);
            }
            v >>= 1;
            bitpos += 1;
        }

        // Now deserialization must fail with a Deserialize("bad endpoint") error.
        let err = serialize::deserialize_packet(&wire).unwrap_err();
        match err {
            TelemetryError::Deserialize(msg) if msg.contains("endpoint") => {}
            other => panic!("expected bad endpoint deserialize error, got {other:?}"),
        }
    }

    /// Sanity check that header size is between 0 and full packet size, and
    /// that the computed wire size matches serialized length.
    #[test]
    fn header_size_is_prefix_and_less_than_total() {
        use crate::config::{DataEndpoint, DataType};
        use crate::{serialize, telemetry_packet::TelemetryPacket};

        let pkt = TelemetryPacket::from_f32_slice(
            DataType::GpsData,
            &[1.0, 2.0, 3.0],
            &[DataEndpoint::SdCard, DataEndpoint::GroundStation],
            999,
        )
        .unwrap();

        let wire = serialize::serialize_packet(&pkt);
        let hdr = serialize::header_size_bytes(&pkt);

        assert!(hdr > 0 && hdr < wire.len());
        assert_eq!(serialize::packet_wire_size(&pkt), wire.len());
    }

    // --------------------------- UTF-8 trimming behavior ---------------------------

    /// Ensure `data_as_utf8_ref` trims trailing NUL bytes and returns a `&str`
    /// with just the meaningful content.
    #[test]
    fn data_as_utf8_ref_trims_trailing_nuls() {
        // Use a String-typed message kind. TelemetryError is used by the router with
        // a string payload and typically mapped to MessageDataType::String.
        let ty = DataType::TelemetryError;
        let mut buf = vec![0u8; test_payload_len_for(ty)];

        let s = b"hello\0\0";
        buf[..s.len()].copy_from_slice(s);

        let pkt = TelemetryPacket::new(
            ty,
            &[DataEndpoint::SdCard],
            "tester",
            0,
            Arc::<[u8]>::from(buf),
        )
        .unwrap();

        assert_eq!(pkt.data_as_utf8_ref(), Some("hello"));
    }

    // --------------------------- Queue clear semantics ---------------------------

    /// After calling `clear_queues`, no pending TX/RX items should be processed.
    #[test]
    fn clear_queues_prevents_further_processing() {
        // Transmit "bus" that counts frames sent.
        let tx_count = Arc::new(AtomicUsize::new(0));
        let tx_count_c = tx_count.clone();
        let tx = move |bytes: &[u8]| -> TelemetryResult<()> {
            assert!(!bytes.is_empty());
            tx_count_c.fetch_add(1, Ordering::SeqCst);
            Ok(())
        };

        // Local handler that counts receives.
        let rx_count = Arc::new(AtomicUsize::new(0));
        let rx_count_c = rx_count.clone();
        let handler = EndpointHandler {
            endpoint: DataEndpoint::SdCard,
            handler: EndpointHandlerFn::Packet(Box::new(move |_pkt: &TelemetryPacket| {
                rx_count_c.fetch_add(1, Ordering::SeqCst);
                Ok(())
            })),
        };

        let r = Router::new(Some(tx), BoardConfig::new(vec![handler]), zero_clock());

        // Enqueue one TX and one RX
        let pkt_tx = TelemetryPacket::from_f32_slice(
            DataType::GpsData,
            &[1.0_f32, 2.0, 3.0],
            &[DataEndpoint::SdCard, DataEndpoint::GroundStation],
            0,
        )
        .unwrap();
        let pkt_rx = TelemetryPacket::from_f32_slice(
            DataType::GpsData,
            &[4.0_f32, 5.0, 6.0],
            &[DataEndpoint::SdCard], // only local to avoid extra TX during receive
            0,
        )
        .unwrap();

        r.transmit_message_queue(pkt_tx).unwrap();
        r.rx_packet_to_queue(pkt_rx).unwrap();

        // Clearing should drop both queues before any processing.
        r.clear_queues();

        r.process_all_queues().unwrap();
        assert_eq!(
            tx_count.load(Ordering::SeqCst),
            0,
            "should not TX after clear"
        );
        assert_eq!(
            rx_count.load(Ordering::SeqCst),
            0,
            "should not RX after clear"
        );
    }

    // --------------------------- Retry semantics (indirect) ---------------------------

    /// Verify local handler retry count matches `MAX_NUMBER_OF_RETRYS` (assumed 3),
    /// and that the final error is a `HandlerError`.
    #[test]
    fn local_handler_retry_attempts_are_three() {
        // This test assumes MAX_NUMBER_OF_RETRYS == 3 in router. If that constant changes,
        // update the expected count below.
        const EXPECTED_ATTEMPTS: usize = 3; // initial try + retries

        let counter = Arc::new(AtomicUsize::new(0));
        let counter_c = counter.clone();

        // A handler that always fails but bumps a counter on each attempt.
        let failing = EndpointHandler {
            endpoint: DataEndpoint::SdCard,
            handler: EndpointHandlerFn::Packet(Box::new(move |_pkt: &TelemetryPacket| {
                counter_c.fetch_add(1, Ordering::SeqCst);
                Err(TelemetryError::BadArg)
            })),
        };

        // Router with no TX (we only care about local handler invocation count).
        let r = Router::new::<fn(&[u8]) -> TelemetryResult<()>>(
            None,
            BoardConfig::new(vec![failing]),
            zero_clock(),
        );

        // Build a valid packet addressed to the failing endpoint.
        let pkt = TelemetryPacket::from_f32_slice(
            DataType::GpsData,
            &[1.0_f32, 2.0, 3.0],
            &[DataEndpoint::SdCard],
            0,
        )
        .unwrap();

        // Sending should surface a HandlerError after all retries.
        let res = r.transmit_message(&pkt);
        match res {
            Err(TelemetryError::HandlerError(_)) => {}
            other => panic!("expected HandlerError after retries, got {other:?}"),
        }

        assert_eq!(
            counter.load(Ordering::SeqCst),
            EXPECTED_ATTEMPTS,
            "handler should be invoked exactly {EXPECTED_ATTEMPTS} times"
        );
    }

    // --------------------------- from_u8_slice sanity ---------------------------

    /// Ensure `TelemetryPacket::from_u8_slice` builds a valid GPS packet with
    /// expected length and timestamp.
    #[test]
    fn from_u8_slice_builds_valid_packet() {
        let need = test_payload_len_for(DataType::GpsData);
        assert_eq!(need, 12); // schema sanity

        let bytes = vec![0x11u8; need];
        let pkt = TelemetryPacket::from_u8_slice(
            DataType::GpsData,
            &bytes,
            &[DataEndpoint::SdCard],
            12345,
        )
        .unwrap();

        assert_eq!(pkt.payload.len(), need);
        assert_eq!(pkt.data_size, need);
        assert_eq!(pkt.timestamp, 12345);
    }

    // --------------------------- Header-only happy path smoke ---------------------------

    /// Header-only peek (`peek_envelope`) should match full parse for a normal
    /// encoded GPS packet.
    #[test]
    fn deserialize_header_only_then_full_parse_matches() {
        // Build a normal packet then compare header-only vs full.
        let endpoints = &[DataEndpoint::SdCard, DataEndpoint::GroundStation];
        let pkt = TelemetryPacket::from_f32_slice(
            DataType::GpsData,
            &[5.25_f32, 3.5, 1.0],
            endpoints,
            42,
        )
        .unwrap();
        let wire = serialize::serialize_packet(&pkt);

        let env = serialize::peek_envelope(&wire).unwrap();
        assert_eq!(env.ty, pkt.ty);
        assert_eq!(&*env.endpoints, &*pkt.endpoints);
        assert_eq!(env.sender.as_ref(), pkt.sender.as_ref());
        assert_eq!(env.timestamp_ms, pkt.timestamp);

        let round = serialize::deserialize_packet(&wire).unwrap();
        round.validate().unwrap();
        assert_eq!(round.ty, pkt.ty);
        assert_eq!(round.data_size, pkt.data_size);
        assert_eq!(round.timestamp, pkt.timestamp);
        assert_eq!(&*round.endpoints, &*pkt.endpoints);
        assert_eq!(&*round.payload, &*pkt.payload);
    }

    // --------------------------- TX failure -> error to locals (smoke) ---------------------------

    /// Smoke test: TX failure should emit a `TelemetryError` packet to local
    /// endpoints (exact string validated by more specific tests).
    #[test]
    fn tx_failure_emits_error_to_local_endpoints() {
        // A transmitter that always fails.
        let failing_tx = |_bytes: &[u8]| -> TelemetryResult<()> { Err(TelemetryError::Io("boom")) };

        // Capture what the local endpoint sees (should include a TelemetryError).
        let last_payload = Arc::new(Mutex::new(String::new()));
        let last_payload_c = last_payload.clone();

        let capturing = EndpointHandler {
            endpoint: DataEndpoint::SdCard,
            handler: EndpointHandlerFn::Packet(Box::new(move |pkt: &TelemetryPacket| {
                if pkt.ty == DataType::TelemetryError {
                    *last_payload_c.lock().unwrap() = pkt.to_string();
                }
                Ok(())
            })),
        };

        let r = Router::new(
            Some(failing_tx),
            BoardConfig::new(vec![capturing]),
            zero_clock(),
        );

        // Include both a local and a non-local endpoint to force remote TX.
        let pkt = TelemetryPacket::from_f32_slice(
            DataType::GpsData,
            &[1.0_f32, 2.0, 3.0],
            &[DataEndpoint::SdCard, DataEndpoint::GroundStation],
            7,
        )
        .unwrap();

        let res = r.transmit_message(&pkt);
        match res {
            Err(TelemetryError::HandlerError(_)) => {} // TX path wraps as HandlerError
            other => panic!("expected HandlerError from TX failure, got {other:?}"),
        }

        // Ensure something was captured (exact string is covered elsewhere)
        let got = last_payload.lock().unwrap().clone();
        assert!(
            !got.is_empty(),
            "expected TelemetryError to be delivered locally after TX failure"
        );
    }
}

// -----------------------------------------------------------------------------
// More tests: validation, enum bounds, router paths, payload helpers, etc.
// -----------------------------------------------------------------------------
#[cfg(test)]
mod tests_more {
    //! Additional coverage tests for router, packet, and serialization logic.
    //! These tests complement `tests_extra` by covering boundary,
    //! error, and fast-path behaviors not previously exercised.

    #![cfg(test)]


    use crate::config::get_message_meta;
    use crate::{
        config::{DataEndpoint, DataType}, get_data_type, get_needed_message_size, message_meta,
        router::{BoardConfig, Clock, EndpointHandler, EndpointHandlerFn, Router}, serialize, telemetry_packet::TelemetryPacket,
        MessageDataType,
        MessageElementCount, TelemetryError, TelemetryErrorCode,
        TelemetryResult,
        MAX_VALUE_DATA_ENDPOINT,
        MAX_VALUE_DATA_TYPE,
    };
    use alloc::{sync::Arc, vec::Vec};
    use std::sync::atomic::{AtomicUsize, Ordering};
    use std::sync::{Arc as StdArc, Mutex};


    /// Clock that always returns 0 (via closure), used where wall-clock is
    /// irrelevant and we only need a stable `Clock` impl.
    fn zero_clock() -> Box<dyn Clock + Send + Sync> {
        Box::new(|| 0u64)
    }

    // ---------------------------------------------------------------------------
    // TelemetryPacket validation edge cases
    // ---------------------------------------------------------------------------

    /// Compute a concrete length for test packets, respecting schema element
    /// counts for static/dynamic payloads.
    fn concrete_len_for_test(ty: DataType) -> usize {
        match message_meta(ty).element_count {
            MessageElementCount::Static(_) => get_needed_message_size(ty),
            MessageElementCount::Dynamic => {
                // Choose a reasonable dynamic size for tests:
                // numeric/bool → element_width * MESSAGE_ELEMENTS
                // string/hex    → 1 * MESSAGE_ELEMENTS (or any positive size)
                let w = match get_data_type(ty) {
                    MessageDataType::UInt8 | MessageDataType::Int8 | MessageDataType::Bool => 1,
                    MessageDataType::UInt16 | MessageDataType::Int16 => 2,
                    MessageDataType::UInt32 | MessageDataType::Int32 | MessageDataType::Float32 => {
                        4
                    }
                    MessageDataType::UInt64 | MessageDataType::Int64 | MessageDataType::Float64 => {
                        8
                    }
                    MessageDataType::UInt128 | MessageDataType::Int128 => 16,
                    MessageDataType::String | MessageDataType::Hex => 1,
                };
                let elems = get_message_meta(ty).element_count.into().max(1);
                core::cmp::max(1, w * elems)
            }
        }
    }

    /// Packet creation should reject empty endpoint lists and size mismatches
    /// (for both static and dynamic payload kinds).
    #[test]
    fn packet_validate_rejects_empty_endpoints_and_size_mismatch() {
        let ty = DataType::GpsData;
        let need = concrete_len_for_test(ty);

        let err =
            TelemetryPacket::new(ty, &[], "x", 0, Arc::<[u8]>::from(vec![0u8; need])).unwrap_err();
        assert!(matches!(err, TelemetryError::EmptyEndpoints));

        // +1 ensures mismatch for both static and dynamic (not a multiple of element width)
        let err = TelemetryPacket::new(
            ty,
            &[DataEndpoint::SdCard],
            "x",
            0,
            Arc::<[u8]>::from(vec![0u8; need + 1]),
        )
        .unwrap_err();
        assert!(matches!(err, TelemetryError::SizeMismatch { .. }));
    }

    // ---------------------------------------------------------------------------
    // Enum bounds + conversion validity
    // ---------------------------------------------------------------------------

    /// Ensure `DataType`, `DataEndpoint`, and `TelemetryErrorCode` all reject
    /// values outside their numeric ranges.
    #[test]
    fn enum_conversion_bounds_and_rejections() {
        let max_ty = MAX_VALUE_DATA_TYPE;
        assert!(DataType::try_from_u32(max_ty).is_some());
        assert!(DataType::try_from_u32(max_ty + 1).is_none());

        let max_ep = MAX_VALUE_DATA_ENDPOINT;
        assert!(DataEndpoint::try_from_u32(max_ep).is_some());
        assert!(DataEndpoint::try_from_u32(max_ep + 1).is_none());

        let min = TelemetryErrorCode::MIN;
        let max = TelemetryErrorCode::MAX;
        assert!(TelemetryErrorCode::try_from_i32(min).is_some());
        assert!(TelemetryErrorCode::try_from_i32(max).is_some());
        assert!(TelemetryErrorCode::try_from_i32(min - 1).is_none());
        assert!(TelemetryErrorCode::try_from_i32(max + 1).is_none());
    }

    // ---------------------------------------------------------------------------
    // Serialization header math + ByteReader edge cases
    // ---------------------------------------------------------------------------

    /// `packet_wire_size` must match the length of the serialized output.
    #[test]
    fn packet_wire_size_matches_serialized_len() {
        let endpoints = &[DataEndpoint::SdCard, DataEndpoint::GroundStation];
        let pkt =
            TelemetryPacket::from_f32_slice(DataType::GpsData, &[1.0, 2.0, 3.0], endpoints, 9)
                .unwrap();
        let need = serialize::packet_wire_size(&pkt);
        let out = serialize::serialize_packet(&pkt);
        assert_eq!(need, out.len());
    }

    // ---------------------------------------------------------------------------
    // Router serialization/deserialization paths
    // ---------------------------------------------------------------------------

    /// If only `Serialized` handlers exist, the router must not deserialize the
    /// payload and just pass the raw bytes.
    #[test]
    fn serialized_only_handlers_do_not_deserialize() {
        let pkt = TelemetryPacket::from_f32_slice(
            DataType::GpsData,
            &[1.0, 2.0, 3.0],
            &[DataEndpoint::SdCard],
            123,
        )
        .unwrap();
        let wire = serialize::serialize_packet(&pkt);

        let called = StdArc::new(AtomicUsize::new(0));
        let c = called.clone();
        let handler = EndpointHandler {
            endpoint: DataEndpoint::SdCard,
            handler: EndpointHandlerFn::Serialized(Box::new(move |bytes: &[u8]| {
                assert!(bytes.len() >= serialize::header_size_bytes(&pkt));
                c.fetch_add(1, Ordering::SeqCst);
                Ok(())
            })),
        };

        let r = Router::new::<fn(&[u8]) -> TelemetryResult<()>>(
            None,
            BoardConfig::new(vec![handler]),
            zero_clock(),
        );
        r.receive_serialized(&wire).unwrap();
        assert_eq!(called.load(Ordering::SeqCst), 1);
    }

    /// When mixing `Packet` and `Serialized` handlers, ensure:
    /// - deserialization happens only once,
    /// - each endpoint handler is invoked exactly once.
    #[test]
    fn packet_handlers_trigger_single_deserialize_and_fan_out() {
        let endpoints = &[DataEndpoint::SdCard, DataEndpoint::GroundStation];
        let pkt =
            TelemetryPacket::from_f32_slice(DataType::GpsData, &[1.0, 2.0, 3.0], endpoints, 5)
                .unwrap();
        let wire = serialize::serialize_packet(&pkt);

        let packet_called = StdArc::new(AtomicUsize::new(0));
        let serialized_called = StdArc::new(AtomicUsize::new(0));

        let ph = packet_called.clone();
        let sh = serialized_called.clone();

        let packet_h = EndpointHandler {
            endpoint: DataEndpoint::SdCard,
            handler: EndpointHandlerFn::Packet(Box::new(move |_pkt| {
                ph.fetch_add(1, Ordering::SeqCst);
                Ok(())
            })),
        };
        let serialized_h = EndpointHandler {
            endpoint: DataEndpoint::GroundStation,
            handler: EndpointHandlerFn::Serialized(Box::new(move |_b| {
                sh.fetch_add(1, Ordering::SeqCst);
                Ok(())
            })),
        };

        let r = Router::new::<fn(&[u8]) -> TelemetryResult<()>>(
            None,
            BoardConfig::new(vec![packet_h, serialized_h]),
            zero_clock(),
        );

        r.receive_serialized(&wire).unwrap();
        assert_eq!(packet_called.load(Ordering::SeqCst), 1);
        assert_eq!(serialized_called.load(Ordering::SeqCst), 1);
    }

    /// If all addressed endpoints are local `Packet` handlers, router should
    /// avoid serializing at all and never call TX.
    #[test]
    fn send_avoids_serialization_when_only_local_packet_handlers_exist() {
        let tx_called = StdArc::new(AtomicUsize::new(0));
        let txc = tx_called.clone();
        let tx = move |_bytes: &[u8]| -> TelemetryResult<()> {
            txc.fetch_add(1, Ordering::SeqCst);
            Ok(())
        };

        let hits = StdArc::new(AtomicUsize::new(0));
        let h = hits.clone();
        let handler = EndpointHandler {
            endpoint: DataEndpoint::SdCard,
            handler: EndpointHandlerFn::Packet(Box::new(move |_pkt| {
                h.fetch_add(1, Ordering::SeqCst);
                Ok(())
            })),
        };

        let r = Router::new(Some(tx), BoardConfig::new(vec![handler]), zero_clock());
        let pkt = TelemetryPacket::from_f32_slice(
            DataType::GpsData,
            &[1.0, 2.0, 3.0],
            &[DataEndpoint::SdCard],
            0,
        )
        .unwrap();
        r.transmit_message(&pkt).unwrap();

        assert_eq!(tx_called.load(Ordering::SeqCst), 0);
        assert_eq!(hits.load(Ordering::SeqCst), 1);
    }

    /// `Router::receive` for a direct packet should invoke any matching local
    /// packet handlers exactly once.
    #[test]
    fn receive_direct_packet_invokes_handlers() {
        let called = StdArc::new(AtomicUsize::new(0));
        let c = called.clone();
        let handler = EndpointHandler {
            endpoint: DataEndpoint::SdCard,
            handler: EndpointHandlerFn::Packet(Box::new(move |_pkt| {
                c.fetch_add(1, Ordering::SeqCst);
                Ok(())
            })),
        };

        let r = Router::new::<fn(&[u8]) -> TelemetryResult<()>>(
            None,
            BoardConfig::new(vec![handler]),
            zero_clock(),
        );
        let pkt = TelemetryPacket::from_f32_slice(
            DataType::GpsData,
            &[0.5, 0.5, 0.5],
            &[DataEndpoint::SdCard],
            0,
        )
        .unwrap();
        r.receive(&pkt).unwrap();

        assert_eq!(called.load(Ordering::SeqCst), 1);
    }

    // ---------------------------------------------------------------------------
    // Error payload truncation & encode_slice_le extra types
    // ---------------------------------------------------------------------------

    /// Ensure router’s internal TelemetryError payload is truncated to meta size
    /// and doesn’t grow without bound.
    #[test]
    fn error_payload_is_truncated_to_meta_size() {
        let failing_tx = |_b: &[u8]| -> TelemetryResult<()> { Err(TelemetryError::Io("boom")) };

        let captured = StdArc::new(Mutex::new(String::new()));
        let c = captured.clone();
        let handler = EndpointHandler {
            endpoint: DataEndpoint::SdCard,
            handler: EndpointHandlerFn::Packet(Box::new(move |pkt| {
                if pkt.ty == DataType::TelemetryError {
                    *c.lock().unwrap() = pkt.to_string();
                }
                Ok(())
            })),
        };

        let r = Router::new(
            Some(failing_tx),
            BoardConfig::new(vec![handler]),
            zero_clock(),
        );
        let pkt = TelemetryPacket::from_f32_slice(
            DataType::GpsData,
            &[1.0, 2.0, 3.0],
            &[DataEndpoint::SdCard, DataEndpoint::GroundStation],
            1,
        )
        .unwrap();
        let _ = r.transmit_message(&pkt);

        let s = captured.lock().unwrap().clone();
        assert!(!s.is_empty());
        assert!(s.len() < 8_192);
    }

    /// Ensure `encode_slice_le` works correctly for both `u16` and `f64`.
    #[test]
    fn encode_slice_le_u16_and_f64() {
        let vals16 = [0x0102u16, 0xA1B2];
        let got = crate::router::encode_slice_le(&vals16);
        let mut exp = Vec::new();
        for v in vals16 {
            exp.extend_from_slice(&v.to_le_bytes());
        }
        assert_eq!(&*got, &exp);

        let vals64 = [1.5f64, -2.25];
        let got = crate::router::encode_slice_le(&vals64);
        let mut exp = Vec::new();
        for v in vals64 {
            exp.extend_from_slice(&v.to_le_bytes());
        }
        assert_eq!(&*got, &exp);
    }

    /// Ensure `test_payload_len_for` respects element widths and yields lengths
    /// that are multiples of the correct width for all numeric/bool types.
    #[test]
    fn test_payload_len_for_respects_element_width() {
        use crate::tests::test_payload_len_for;

        for i in 0..=MAX_VALUE_DATA_TYPE {
            if let Some(ty) = DataType::try_from_u32(i) {
                let len = test_payload_len_for(ty);
                assert!(len > 0, "test payload length must be > 0 for {ty:?}");

                match get_data_type(ty) {
                    MessageDataType::String | MessageDataType::Hex => {
                        // any positive length is fine for string/hex, just sanity check
                        assert!(len >= 1, "string/hex must have at least 1 byte for {ty:?}");
                    }
                    kind => {
                        let width = match kind {
                            MessageDataType::UInt8
                            | MessageDataType::Int8
                            | MessageDataType::Bool => 1,
                            MessageDataType::UInt16 | MessageDataType::Int16 => 2,
                            MessageDataType::UInt32
                            | MessageDataType::Int32
                            | MessageDataType::Float32 => 4,
                            MessageDataType::UInt64
                            | MessageDataType::Int64
                            | MessageDataType::Float64 => 8,
                            MessageDataType::UInt128 | MessageDataType::Int128 => 16,
                            MessageDataType::String | MessageDataType::Hex => 1,
                        };
                        assert_eq!(
                            len % width,
                            0,
                            "test payload length {len} not multiple of element width {width} for {ty:?}"
                        );
                    }
                }
            }
        }
    }

    /// Construct an invalid varint (11 continuation bytes), and ensure
    /// `deserialize_packet` returns a `uleb128 too long` error.
    #[test]
    fn deserialize_packet_rejects_overflowed_varint() {
        use crate::serialize;
        // Construct a fake wire buffer with NEP=0, then an invalid varint (11 continuation bytes)
        let mut wire = vec![0x00u8]; // NEP = 0
        wire.extend([0xFFu8; 11]); // invalid ULEB128 (too long for u64)
        let err = serialize::deserialize_packet(&wire).unwrap_err();
        match err {
            TelemetryError::Deserialize(msg) if msg.eq("uleb128 too long") => {}
            other => panic!("expected Deserialize(uleb128 too long...) error, got {other:?}"),
        }
    }

    /// Endpoint order in the `endpoints` slice must not affect serialized bytes.
    #[test]
    fn serialize_packet_is_order_invariant_for_endpoints() {
        use crate::config::{DataEndpoint, DataType};
        use crate::{serialize, telemetry_packet::TelemetryPacket};

        let eps_a = &[DataEndpoint::GroundStation, DataEndpoint::SdCard];
        let eps_b = &[DataEndpoint::SdCard, DataEndpoint::GroundStation];

        let pkt_a =
            TelemetryPacket::from_f32_slice(DataType::GpsData, &[1.0, 2.0, 3.0], eps_a, 0).unwrap();
        let pkt_b =
            TelemetryPacket::from_f32_slice(DataType::GpsData, &[1.0, 2.0, 3.0], eps_b, 0).unwrap();

        let wa = serialize::serialize_packet(&pkt_a);
        let wb = serialize::serialize_packet(&pkt_b);

        assert_eq!(wa, wb, "endpoint order must not affect serialized bytes");
    }

    /// With a large number of TX and RX items, `process_all_queues_with_timeout(0)`
    /// must flush all TX and deliver all packets to handlers.
    #[test]
    fn process_all_queues_timeout_zero_handles_large_queues() {
        use crate::config::{DataEndpoint, DataType};
        use crate::router::{BoardConfig, Router};
        use crate::telemetry_packet::TelemetryPacket;
        use std::sync::Arc;
        use std::sync::atomic::{AtomicUsize, Ordering};

        let tx_count = Arc::new(AtomicUsize::new(0));
        let txc = tx_count.clone();
        let tx = move |_b: &[u8]| -> TelemetryResult<()> {
            txc.fetch_add(1, Ordering::SeqCst);
            Ok(())
        };

        let rx_count = Arc::new(AtomicUsize::new(0));
        let rxc = rx_count.clone();
        let handler = EndpointHandler {
            endpoint: DataEndpoint::SdCard,
            handler: EndpointHandlerFn::Packet(Box::new(move |_pkt| {
                rxc.fetch_add(1, Ordering::SeqCst);
                Ok(())
            })),
        };

        let router = Router::new(Some(tx), BoardConfig::new(vec![handler]), Box::new(|| 0u64));

        // Enqueue many TX and RX items
        const N: usize = 200;
        for _ in 0..N {
            router
                .log_queue(DataType::GpsData, &[1.0_f32, 2.0, 3.0])
                .unwrap();
            let pkt = TelemetryPacket::from_f32_slice(
                DataType::GpsData,
                &[9.0, 8.0, 7.0],
                &[DataEndpoint::SdCard],
                0,
            )
            .unwrap();
            router.rx_packet_to_queue(pkt).unwrap();
        }

        router.process_all_queues_with_timeout(0).unwrap();

        assert_eq!(tx_count.load(Ordering::SeqCst), N, "all TX should flush");
        assert_eq!(
            rx_count.load(Ordering::SeqCst),
            2 * N,
            "each TX local delivery + RX packet should invoke handler"
        );
    }
}

// -----------------------------------------------------------------------------
// Concurrency tests
// -----------------------------------------------------------------------------
#[cfg(test)]
mod concurrency_tests {
    //! Concurrency-focused tests that exercise Router’s thread-safety
    //! guarantees for logging, receiving, and processing.

    use crate::{
        config::{DataEndpoint, DataType},
        router::{BoardConfig, Clock, EndpointHandler, EndpointHandlerFn, Router},
        serialize,
        telemetry_packet::TelemetryPacket,
        TelemetryResult,
    };
    use std::sync::atomic::{AtomicUsize, Ordering};
    use std::sync::Arc;
    use std::thread;


    /// Simple clock that always returns 0 (blanket impl<Fn() -> u64> for Clock).
    fn zero_clock() -> Box<dyn Clock + Send + Sync> {
        Box::new(|| 0u64)
    }

    // ------------------------------------------------------------------------
    // Trait sanity: Router must be Send + Sync
    // ------------------------------------------------------------------------

    /// Compile-time check: `Router` must be `Send + Sync` to be safely shared
    /// across threads.
    #[test]
    fn router_is_send_and_sync() {
        fn assert_send_sync<T: Send + Sync>() {}
        assert_send_sync::<Router>();
    }

    // ------------------------------------------------------------------------
    // Concurrent RX queue producers
    // ------------------------------------------------------------------------

    /// Multiple producer threads call `rx_packet_to_queue` on the same Router;
    /// a single drain must deliver all packets to the handler exactly once.
    #[test]
    fn concurrent_rx_queue_is_thread_safe() {
        const THREADS: usize = 4;
        const ITERS_PER_THREAD: usize = 50;
        let total = THREADS * ITERS_PER_THREAD;

        // Local handler that counts how many packets it sees.
        let hits = Arc::new(AtomicUsize::new(0));
        let hits_c = hits.clone();
        let handler = EndpointHandler {
            endpoint: DataEndpoint::SdCard,
            handler: EndpointHandlerFn::Packet(Box::new(move |_pkt: &TelemetryPacket| {
                hits_c.fetch_add(1, Ordering::SeqCst);
                Ok(())
            })),
        };

        // Router with no TX; we only care about RX + local delivery.
        let router = Router::new::<fn(&[u8]) -> TelemetryResult<()>>(
            None,
            BoardConfig::new(vec![handler]),
            zero_clock(),
        );
        let r = Arc::new(router);

        // Spawn multiple producers that enqueue RX packets concurrently.
        let mut threads_vec = Vec::new();
        for _ in 0..THREADS {
            let r_cloned = r.clone();
            threads_vec.push(thread::spawn(move || {
                for _ in 0..ITERS_PER_THREAD {
                    let pkt = TelemetryPacket::from_f32_slice(
                        DataType::GpsData,
                        &[1.0_f32, 2.0, 3.0],
                        &[DataEndpoint::SdCard], // only-local endpoint
                        0,
                    )
                    .unwrap();
                    r_cloned.rx_packet_to_queue(pkt).unwrap();
                }
            }));
        }

        // Join all producer threads.
        for t in threads_vec {
            t.join().expect("producer thread panicked");
        }

        // Single-threaded drain of the received queue.
        r.process_rx_queue().unwrap();

        // We should see exactly one handler call per enqueued packet.
        assert_eq!(
            hits.load(Ordering::SeqCst),
            total,
            "expected {total} handler invocations from RX queue"
        );
    }

    // ------------------------------------------------------------------------
    // Concurrent calls to receive_serialized
    // ------------------------------------------------------------------------

    /// Multiple threads call `receive_serialized` concurrently with the same
    /// wire buffer; each call should fan out once to the handler.
    #[test]
    fn concurrent_receive_serialized_is_thread_safe() {
        const THREADS: usize = 4;
        const ITERS_PER_THREAD: usize = 50;
        let total = THREADS * ITERS_PER_THREAD;

        // Build a single wire frame that we'll reuse across threads.
        let pkt = TelemetryPacket::from_f32_slice(
            DataType::GpsData,
            &[1.0_f32, 2.0, 3.0],
            &[DataEndpoint::SdCard], // only-local endpoint → one handler per receive
            123,
        )
        .unwrap();
        let wire = serialize::serialize_packet(&pkt);
        let wire_shared = Arc::new(wire);

        // Handler that counts how many times it is invoked.
        let hits = Arc::new(AtomicUsize::new(0));
        let hits_c = hits.clone();
        let handler = EndpointHandler {
            endpoint: DataEndpoint::SdCard,
            handler: EndpointHandlerFn::Packet(Box::new(move |_pkt: &TelemetryPacket| {
                hits_c.fetch_add(1, Ordering::SeqCst);
                Ok(())
            })),
        };

        // Router with no TX; only exercising receive path + fan-out.
        let router = Router::new::<fn(&[u8]) -> TelemetryResult<()>>(
            None,
            BoardConfig::new(vec![handler]),
            zero_clock(),
        );
        let r = Arc::new(router);

        // Spawn multiple threads that all call receive_serialized on the same Router.
        let mut threads_vec = Vec::new();
        for _ in 0..THREADS {
            let r_cloned = r.clone();
            let w_cloned = wire_shared.clone();
            threads_vec.push(thread::spawn(move || {
                for _ in 0..ITERS_PER_THREAD {
                    r_cloned
                        .receive_serialized(&w_cloned)
                        .expect("receive_serialized failed");
                }
            }));
        }

        for t in threads_vec {
            t.join().expect("receive thread panicked");
        }

        // One handler call per receive.
        assert_eq!(
            hits.load(Ordering::SeqCst),
            total,
            "expected {total} handler invocations from receive_serialized"
        );
    }

    // ------------------------------------------------------------------------
    // Concurrent logging + processing
    // ------------------------------------------------------------------------

    /// One thread logs to TX queue while another drains queues; verify that
    /// every logged packet is transmitted once and delivered once to the
    /// local handler.
    #[test]
    fn concurrent_logging_and_processing_is_thread_safe() {
        use std::thread;

        const ITERS: usize = 200;

        // Count how many frames are actually transmitted on the "bus".
        let tx_count = Arc::new(AtomicUsize::new(0));
        let txc = tx_count.clone();
        let tx = move |bytes: &[u8]| -> TelemetryResult<()> {
            assert!(!bytes.is_empty());
            txc.fetch_add(1, Ordering::SeqCst);
            Ok(())
        };

        // Local handler that counts how many packets it sees.
        let rx_count = Arc::new(AtomicUsize::new(0));
        let rxc = rx_count.clone();
        let handler = EndpointHandler {
            endpoint: DataEndpoint::SdCard,
            handler: EndpointHandlerFn::Packet(Box::new(move |_pkt: &TelemetryPacket| {
                rxc.fetch_add(1, Ordering::SeqCst);
                Ok(())
            })),
        };

        // Shared router: TX + one local endpoint.
        let router = Router::new(Some(tx), BoardConfig::new(vec![handler]), zero_clock());
        let r = Arc::new(router);

        // ---------------- Logger thread ----------------
        let r_logger = r.clone();
        let logger = thread::spawn(move || {
            for _ in 0..ITERS {
                r_logger
                    .log_queue(DataType::GpsData, &[1.0_f32, 2.0, 3.0])
                    .expect("log_queue failed");
            }
        });

        // ---------------- Drainer thread ----------------
        let r_drain = r.clone();
        let rx_counter = rx_count.clone();
        let drainer = thread::spawn(move || {
            // Keep draining until we've seen all expected local handler invocations.
            while rx_counter.load(Ordering::SeqCst) < ITERS {
                r_drain
                    .process_all_queues()
                    .expect("process_all_queues failed");
                thread::yield_now();
            }
        });

        // Wait for both threads to finish.
        logger.join().expect("logger thread panicked");
        drainer.join().expect("drainer thread panicked");

        // After both threads are done, all queued messages should have been
        // transmitted and delivered to the local handler exactly once each.
        let rx = rx_count.load(Ordering::SeqCst);
        let tx = tx_count.load(Ordering::SeqCst);

        assert_eq!(rx, ITERS, "expected {ITERS} handler calls, got {rx}");
        assert_eq!(tx, ITERS, "expected {ITERS} TX frames, got {tx}");
    }

    /// Mix concurrent logging, RX-queue insertion, and queue draining; ensure
    /// that all work is eventually processed exactly once.
    #[test]
    fn concurrent_log_receive_and_process_mix_is_thread_safe() {
        use std::thread;

        const LOG_ITERS: usize = 100;
        const RX_ITERS: usize = 100;

        let tx_count = Arc::new(AtomicUsize::new(0));
        let txc = tx_count.clone();
        let tx = move |bytes: &[u8]| -> TelemetryResult<()> {
            assert!(!bytes.is_empty());
            txc.fetch_add(1, Ordering::SeqCst);
            Ok(())
        };

        // Handler that counts packets (both TX-local and RX-delivered).
        let rx_count = Arc::new(AtomicUsize::new(0));
        let rxc = rx_count.clone();
        let handler = EndpointHandler {
            endpoint: DataEndpoint::SdCard,
            handler: EndpointHandlerFn::Packet(Box::new(move |_pkt: &TelemetryPacket| {
                rxc.fetch_add(1, Ordering::SeqCst);
                Ok(())
            })),
        };

        let router = Router::new(Some(tx), BoardConfig::new(vec![handler]), zero_clock());
        let r = Arc::new(router);

        // ---------- Logger thread ----------
        let r_logger = r.clone();
        let t_logger = thread::spawn(move || {
            let data: [f32; 3] = [1.0, 2.0, 3.0];
            for _ in 0..LOG_ITERS {
                r_logger
                    .log_queue(DataType::GpsData, &data)
                    .expect("log_queue failed");
            }
        });

        // ---------- RX thread ----------
        let r_rx = r.clone();
        let t_rx = thread::spawn(move || {
            for _ in 0..RX_ITERS {
                let pkt = TelemetryPacket::from_f32_slice(
                    DataType::GpsData,
                    &[4.0, 5.0, 6.0],
                    &[DataEndpoint::SdCard],
                    0,
                )
                .unwrap();
                r_rx.rx_packet_to_queue(pkt)
                    .expect("rx_packet_to_queue failed");
            }
        });

        // ---------- Processor thread ----------
        let r_proc = r.clone();
        let rx_counter = rx_count.clone();
        let t_proc = thread::spawn(move || {
            // Loop until handler count reaches expected total
            while rx_counter.load(Ordering::SeqCst) < LOG_ITERS + RX_ITERS {
                r_proc
                    .process_all_queues()
                    .expect("process_all_queues failed");
                thread::yield_now();
            }
        });

        t_logger.join().expect("logger thread panicked");
        t_rx.join().expect("rx thread panicked");
        t_proc.join().expect("processor thread panicked");

        let tx = tx_count.load(Ordering::SeqCst);
        let rx = rx_count.load(Ordering::SeqCst);
        assert_eq!(tx, LOG_ITERS, "expected {LOG_ITERS} TX frames");
        assert_eq!(
            rx,
            LOG_ITERS + RX_ITERS,
            "expected {LOG_ITERS}+{RX_ITERS} handler invocations"
        );
    }
}<|MERGE_RESOLUTION|>--- conflicted
+++ resolved
@@ -341,19 +341,12 @@
 
 // ---- Helpers (test-local) ----
 
-<<<<<<< HEAD
-/// Build a deterministic packet with a raw 3-byte payload [0x13, 0x21, 0x34],
-/// endpoints [SD_CARD, GROUND_STATION], and timestamp 1123581321.
-/// Note: we intentionally do not call `validate()` because GPS_DATA usually
-/// expects f32s (size 12). We only exercise formatting/copying.
-=======
 /// Build a deterministic packet with a raw 3-byte payload [0x13, 0x21, 0x34]
 /// encoded as three `f32` values, endpoints [SD_CARD, RADIO], and timestamp
 /// `1123581321`.
 ///
 /// We intentionally do not call `validate()` because `GPS_DATA` usually expects
 /// 3×`f32` (12 bytes) and this is for formatting/copying tests only.
->>>>>>> 83132533
 fn fake_telemetry_packet_bytes() -> TelemetryPacket {
     use crate::config::{DataEndpoint, DataType};
 
@@ -363,14 +356,6 @@
     TelemetryPacket::from_f32_slice(DataType::GpsData, &payload, &endpoints, 1123581321).unwrap()
 }
 
-<<<<<<< HEAD
-/// Produce the exact string the C++ test checks:
-/// "Type: GPS_DATA, Size: 3, Endpoints: [SD_CARD, GROUND_STATION], Timestamp: 1123581321, Payload (hex): 0x13 0x21 0x34"
-///
-/// We keep this as a test-local helper (no crate changes).
-
-=======
->>>>>>> 83132533
 /// Copy helper that mirrors the C++ behavior, but uses raw pointers so we can
 /// test the “same pointer” case without violating Rust’s borrow rules.
 ///
