use crate::config::{get_message_meta, MAX_STATIC_HEX_LENGTH, MAX_STATIC_STRING_LENGTH};
use crate::get_needed_message_size;
use crate::router::{Clock, EndpointHandler};
use crate::telemetry_packet::{DataEndpoint, DataType, TelemetryPacket};
use crate::{get_data_type, message_meta, MessageDataType, TelemetryError};
use std::sync::atomic::{AtomicUsize, Ordering};
use std::sync::{Arc, Mutex};

/// Compute a valid test payload length for a given [`DataType`], respecting the
/// schema’s static/dynamic element counts and element widths.
///
/// This is used throughout tests to avoid hard-coding per-type sizes.

// a clock that gets the system time as a u64 milliseconds since unix epoch.
struct UnixClock;

impl Clock for UnixClock {
    fn now_ms(&self) -> u64 {
        use std::time::{SystemTime, UNIX_EPOCH};
        let start = SystemTime::now();
        let since_the_epoch = start
            .duration_since(UNIX_EPOCH)
            .expect("Time went backwards");
        since_the_epoch.as_millis() as u64
    }
}

fn test_payload_len_for(ty: DataType) -> usize {
    match message_meta(ty).element_count {
        crate::MessageElementCount::Static(_) => get_needed_message_size(ty),
        crate::MessageElementCount::Dynamic => {
            // Pick reasonable defaults per data kind
            match get_data_type(ty) {
                MessageDataType::String => MAX_STATIC_STRING_LENGTH, // router error-path expects this
                MessageDataType::Binary => MAX_STATIC_HEX_LENGTH,    // any bytes; size-bounded
                // numeric/bool: must be multiple of element width → use “schema element count”
                other => {
                    let w = match other {
                        MessageDataType::UInt8 | MessageDataType::Int8 | MessageDataType::Bool => 1,
                        MessageDataType::UInt16 | MessageDataType::Int16 => 2,
                        MessageDataType::UInt32
                        | MessageDataType::Int32
                        | MessageDataType::Float32 => 4,
                        MessageDataType::UInt64
                        | MessageDataType::Int64
                        | MessageDataType::Float64 => 8,
                        MessageDataType::UInt128 | MessageDataType::Int128 => 16,
                        MessageDataType::String | MessageDataType::Binary => 1,
                        MessageDataType::NoData => 0,
                    };
                    let elems = get_message_meta(ty).element_count.into().max(1);
                    w * elems
                }
            }
        }
    }
}

/// Build a simple handler that increments an [`AtomicUsize`] each time it sees
/// a packet on the `SD_CARD` endpoint.
///
/// Used by various queue/timeout and concurrency tests.
fn get_handler(rx_count_c: Arc<AtomicUsize>) -> EndpointHandler {
    EndpointHandler::new_packet_handler(DataEndpoint::SdCard, move |_pkt: &TelemetryPacket| {
        rx_count_c.fetch_add(1, Ordering::SeqCst);
        Ok(())
    })
}

/// Build a handler for `SD_CARD` that:
/// - asserts `GPS_DATA` element width is `4` (f32),
/// - decodes the payload as little-endian `f32`,
/// - stores `(DataType, Vec<f32>)` into the shared `Mutex`.
fn get_sd_card_handler(sd_seen_c: Arc<Mutex<Option<(DataType, Vec<f32>)>>>) -> EndpointHandler {
    EndpointHandler::new_packet_handler(DataEndpoint::SdCard, move |pkt: &TelemetryPacket| {
        // sanity: element sizing must be 4 bytes (f32) for GPS_DATA
        let elems = get_message_meta(pkt.data_type())
            .element_count
            .into()
            .max(1);
        let per_elem = get_needed_message_size(pkt.data_type()) / elems;
        assert_eq!(pkt.data_type(), DataType::GpsData);
        assert_eq!(per_elem, 4, "GPS_DATA expected f32 elements");

        // decode f32 little-endian
        let mut vals = Vec::with_capacity(pkt.payload().len() / 4);
        for chunk in pkt.payload().chunks_exact(4) {
            vals.push(f32::from_le_bytes(chunk.try_into().unwrap()));
        }

        *sd_seen_c.lock().unwrap() = Some((pkt.data_type(), vals));
        Ok(())
    })
}

/// Helper that asserts `result` is a [`TelemetryError::HandlerError`].
///
/// Used in tests that expect error propagation from handlers/tx.
fn handle_errors(result: Result<(), TelemetryError>) {
    match result {
        Ok(_) => panic!("Expected router.send to return Err due to handler failure"),
        Err(e) => match e {
            TelemetryError::HandlerError(_) => {} // expected
            _ => panic!("Expected TelemetryError::HandlerError, got {:?}", e),
        },
    }
}

// -----------------------------------------------------------------------------
// Basic packet + router smoke tests
// -----------------------------------------------------------------------------
#[cfg(test)]
mod tests {
    //! Basic smoke tests for packet roundtrip, string formatting, and simple
    //! router send/receive paths.

    use crate::tests::get_sd_card_handler;
    use crate::tests::timeout_tests::StepClock;
    use crate::{
        config::{DataEndpoint, DataType},
        router::Router,
        serialize,
        telemetry_packet::TelemetryPacket,
        TelemetryResult,
    };
    use std::sync::{Arc, Mutex};
    use std::vec::Vec;

    /// Serialize/deserialize a GPS packet and ensure all fields and payload
    /// bytes round-trip exactly.
    #[test]
    fn serialize_roundtrip_gps() {
        // GPS: 3 * f32
        let endpoints = &[DataEndpoint::SdCard, DataEndpoint::GroundStation];
        let pkt = TelemetryPacket::from_f32_slice(
            DataType::GpsData,
            &[5.2141414, 3.1342144],
            endpoints,
            0,
        )
        .unwrap();

        pkt.validate().unwrap();

        let bytes = serialize::serialize_packet(&pkt);
        let rpkt = serialize::deserialize_packet(&bytes).unwrap();

        rpkt.validate().unwrap();
        assert_eq!(rpkt.data_type(), pkt.data_type());
        assert_eq!(rpkt.data_size(), pkt.data_size());
        assert_eq!(rpkt.timestamp(), pkt.timestamp());
        assert_eq!(&*rpkt.endpoints(), &*pkt.endpoints());
        assert_eq!(&*rpkt.payload(), &*pkt.payload());
    }

    /// Verify `header_string()` format for a simple GPS packet.
    #[test]
    fn header_string_matches_expectation() {
        let endpoints = &[DataEndpoint::SdCard, DataEndpoint::GroundStation];
        let pkt =
            TelemetryPacket::from_f32_slice(DataType::GpsData, &[1.0, 2.0], endpoints, 0)
                .unwrap();
        let s = pkt.header_string();
        assert_eq!(
            s,
            "Type: GPS_DATA, Data Size: 8, Sender: TEST_PLATFORM, Endpoints: [SD_CARD, GROUND_STATION], Timestamp: 0 (0s 000ms)"
        );
    }

    /// Ensure `to_string()` includes the float values and the general header.
    #[test]
    fn packet_to_string_formats_floats() {
        let endpoints = &[DataEndpoint::SdCard, DataEndpoint::GroundStation];
        let pkt =
            TelemetryPacket::from_f32_slice(DataType::GpsData, &[1.0, 2.5], endpoints, 0)
                .unwrap();

        let text = pkt.to_string();
        assert!(text.starts_with(
            "{Type: GPS_DATA, Data Size: 8, Sender: TEST_PLATFORM, Endpoints: [SD_CARD, GROUND_STATION], Timestamp: 0 (0s 000ms), Data: "
        ));
        assert!(text.contains("1"));
        assert!(text.contains("2.5"));
    }

    /// End-to-end test: `Router::log` → TX callback (serialize/deserialize) →
    /// local handler decoding f32 payload.
    #[test]
    fn router_sends_and_receives() {
        use crate::router::{BoardConfig, Router};

        // capture spaces
        let tx_seen: Arc<Mutex<Option<TelemetryPacket>>> = Arc::new(Mutex::new(None));
        let sd_seen_decoded: Arc<Mutex<Option<(DataType, Vec<f32>)>>> = Arc::new(Mutex::new(None));

        // transmitter: record the deserialized packet we "sent"
        let tx_seen_c = tx_seen.clone();
        let transmit = move |bytes: &[u8]| -> TelemetryResult<()> {
            let pkt = serialize::deserialize_packet(bytes)?;
            *tx_seen_c.lock().unwrap() = Some(pkt);
            Ok(())
        };

        // local SD handler: decode payload to f32s and record (ty, values)
        let sd_seen_c = sd_seen_decoded.clone();
        let sd_handler = get_sd_card_handler(sd_seen_c);
        let box_clock = StepClock::new_default_box();

        let router = Router::new(
            Some(transmit),
            BoardConfig::new(vec![sd_handler]),
            box_clock,
        );

        // send GPS_DATA (3 * f32) using Router::log (uses default endpoints from schema)
        let data = [1.0_f32, 2.0];
        router.log(DataType::GpsData, &data).unwrap();

        // --- assertions ---

        // remote transmitter saw the same type & bytes
        let tx_pkt = tx_seen
            .lock()
            .unwrap()
            .clone()
            .expect("no tx packet recorded");
        assert_eq!(tx_pkt.data_type(), DataType::GpsData);
        assert_eq!(tx_pkt.payload().len(), 2 * 4);
        // compare bytes exactly to what log() would have produced
        let mut expected = Vec::new();
        for v in data {
            expected.extend_from_slice(&v.to_le_bytes());
        }
        assert_eq!(&*tx_pkt.payload(), &*expected);

        // local SD handler decoded to f32s and recorded (type, values)
        let (seen_ty, seen_vals) = sd_seen_decoded
            .lock()
            .unwrap()
            .clone()
            .expect("no sd packet recorded");
        assert_eq!(seen_ty, DataType::GpsData);
        assert_eq!(seen_vals, data);
    }

    /// A small “bus” that records transmitted frames for TX/RX queue tests.
    struct TestBus {
        frames: Arc<Mutex<Vec<Vec<u8>>>>,
    }

    impl TestBus {
        /// Create a `TestBus` and a TX function that pushes any transmitted bytes
        /// into an internal `Vec<Vec<u8>>`.
        fn new() -> (
            Self,
            impl Fn(&[u8]) -> TelemetryResult<()> + Send + Sync + 'static,
        ) {
            let frames = Arc::new(Mutex::new(Vec::<Vec<u8>>::new()));
            let tx_frames = frames.clone();
            let tx = move |bytes: &[u8]| -> TelemetryResult<()> {
                // capture the exact wire bytes
                tx_frames.lock().unwrap().push(bytes.to_vec());
                Ok(())
            };
            (Self { frames }, tx)
        }
    }

    /// TX router enqueues packets, flushes to a `TestBus`, and an RX router
    /// consumes them from its receive queue and delivers to a local handler.
    #[test]
    fn queued_roundtrip_between_two_routers() {
        // --- Set up a TX router that only sends (no local endpoints) ---
        let (bus, tx_fn) = TestBus::new();
        let box_clock_tx = StepClock::new_default_box();
        let box_clock_rx = StepClock::new_default_box();

        let tx_router = Router::new(Some(tx_fn), Default::default(), box_clock_tx);

        // --- Set up an RX router with a local SD handler that decodes f32 payloads ---
        let seen: Arc<Mutex<Option<(DataType, Vec<f32>)>>> = Arc::new(Mutex::new(None));
        let seen_c = seen.clone();
        let sd_handler = get_sd_card_handler(seen_c);
        fn tx_handler(_bytes: &[u8]) -> TelemetryResult<()> {
            // RX router does not transmit in this test
            Ok(())
        }

        let rx_router = Router::new(
            Some(tx_handler),
            crate::router::BoardConfig::new(vec![sd_handler]),
            box_clock_rx,
        );

        // --- 1) Sender enqueues a packet for TX ---
        let data = [1.0_f32, 2.0];
        tx_router.log_queue(DataType::GpsData, &data).unwrap();

        // --- 2) Flush TX queue -> pushes wire frames into TestBus ---
        tx_router.process_tx_queue().unwrap();

        // --- 3) Deliver captured frames into RX router's *received queue* ---
        let frames = bus.frames.lock().unwrap().clone();
        assert_eq!(frames.len(), 1, "expected exactly one TX frame");
        for frame in &frames {
            rx_router.rx_serialized_packet_to_queue(frame).unwrap();
        }

        // --- 4) Drain RX queue -> invokes local handlers ---
        rx_router.process_rx_queue().unwrap();

        // --- Assertions: handler got the right data ---
        let (ty, vals) = seen.lock().unwrap().clone().expect("no packet delivered");
        assert_eq!(ty, DataType::GpsData);
        assert_eq!(vals, data);
    }

    /// Demonstrate “self-delivery” by feeding serialized frames from a router’s
    /// own TX back into its RX queue.
    #[test]
    fn queued_self_delivery_via_receive_queue() {
        // If you expect a node to handle its *own* packets, you must explicitly
        // feed them back into its received queue (mirroring “broadcast to self”).
        let (bus, tx_fn) = TestBus::new();
        let box_clock = StepClock::new_default_box();

        let router = Router::new(Some(tx_fn), Default::default(), box_clock);

        // Enqueue for transmit
        let data = [10.0_f32, 10.25];
        router.log_queue(DataType::GpsData, &data).unwrap();

        let data = [10.0_f32];
        router.log_queue(DataType::BatteryVoltage, &data).unwrap();

        let data = [10.0_f32, 10.25];
        router.log_queue(DataType::GpsData, &data).unwrap();
        // Flush -> frame appears on the "bus"
        router.process_tx_queue().unwrap();
        let frames = bus.frames.lock().unwrap().clone();
        assert_eq!(frames.len(), 3);

        // Feed back into *the same* router's received queue
        router.rx_serialized_packet_to_queue(&frames[0]).unwrap();

        // Now draining the received queue should dispatch to any matching local endpoints.
        // (This router has no endpoints; this test just proves the queue path is exercised.)
        router.process_rx_queue().unwrap();
    }
}

// ---- Helpers (test-local) ----

/// Build a deterministic packet with a raw 3-byte payload [0x13, 0x21, 0x34]
/// encoded as three `f32` values, endpoints [SD_CARD, RADIO], and timestamp
/// `1123581321`.
///
/// We intentionally do not call `validate()` because `GPS_DATA` usually expects
/// 3×`f32` (12 bytes) and this is for formatting/copying tests only.
fn fake_telemetry_packet_bytes() -> TelemetryPacket {
    use crate::config::{DataEndpoint, DataType};

    let payload = [0x13 as f32, 0x21 as f32]; // f32 values
    let endpoints = [DataEndpoint::SdCard, DataEndpoint::GroundStation];

    TelemetryPacket::from_f32_slice(DataType::GpsData, &payload, &endpoints, 1123581321).unwrap()
}

/// Copy helper that mirrors the C++ behavior, but uses raw pointers so we can
/// test the “same pointer” case without violating Rust’s borrow rules.
///
/// Safety: Caller must ensure `dest` and `src` are valid for reads/writes.
unsafe fn copy_telemetry_packet_raw(
    dest: *mut TelemetryPacket,
    src: *const TelemetryPacket,
) -> Result<(), &'static str> {
    if dest.is_null() || src.is_null() {
        return Err("null packet");
    }
    if core::ptr::eq(dest, src as *mut TelemetryPacket) {
        // same object → OK no-op
        return Ok(());
    }

    let s = unsafe { &*src };
    let d = unsafe { &mut *dest };

    // Deep copy: new endpoints slice and new payload buffer
    let endpoints_vec: Vec<DataEndpoint> = s.endpoints().iter().copied().collect();
    let payload_arc: Arc<[u8]> = Arc::from(&*s.payload());

    let new_pkt = TelemetryPacket::new(
        s.data_type(),
        &endpoints_vec,
        s.sender(),
        s.timestamp(),
        payload_arc,
    )
    .map_err(|_| "packet validation failed")?;

    *d = new_pkt;
    Ok(())
}

// ---- Converted tests ----

/// Port of C++: TEST(Helpers, PacketHexToString).
/// Ensures `to_hex_string()` matches exactly the expected legacy format.
#[test]
fn helpers_packet_hex_to_string() {
    let pkt = fake_telemetry_packet_bytes();
    let got = pkt.to_hex_string();
    let expect = "Type: GPS_DATA, Data Size: 8, Sender: TEST_PLATFORM, Endpoints: [SD_CARD, GROUND_STATION], Timestamp: 1123581321 (312h 06m 21s 321ms), Data (hex): 0x00 0x00 0x98 0x41 0x00 0x00 0x04 0x42";
    assert_eq!(got, expect);
}

/// Port of C++: TEST(Helpers, CopyTelemetryPacket).
/// Exercises `copy_telemetry_packet_raw` for null, self-copy, and deep copy.
#[test]
fn helpers_copy_telemetry_packet() {
    // (1) null dest → error
    let src = fake_telemetry_packet_bytes();
    let st = unsafe { copy_telemetry_packet_raw(core::ptr::null_mut(), &src as *const _) };
    assert!(st.is_err());

    // (2) same pointer (no-op) → OK
    let mut same = fake_telemetry_packet_bytes();
    let same_ptr: *mut TelemetryPacket = &mut same;
    let st = unsafe { copy_telemetry_packet_raw(same_ptr, same_ptr as *const _) };
    assert!(st.is_ok());

    // (3) distinct objects → deep copy and equal fields
    let mut dest = TelemetryPacket::new(
        src.data_type(),
        &src.endpoints(), // &[DataEndpoint]
        src.sender(),     // Arc<str>
        src.timestamp(),
        Arc::from(&*src.payload()), // deep copy payload
    )
    .expect("src packet should be valid");

    let st = unsafe { copy_telemetry_packet_raw(&mut dest as *mut _, &src as *const _) };
    assert!(st.is_ok());

    // element-by-element compare
    assert_eq!(dest.timestamp(), src.timestamp());
    assert_eq!(dest.data_type(), src.data_type());
    assert_eq!(dest.data_size(), src.data_size());
    assert_eq!(dest.endpoints().len(), src.endpoints().len());
    for i in 0..dest.endpoints().len() {
        assert_eq!(dest.endpoints()[i], src.endpoints()[i]);
    }
    assert_eq!(&*dest.payload(), &*src.payload());
}

// -----------------------------------------------------------------------------
// Error propagation & handler-failure tests
// -----------------------------------------------------------------------------
#[cfg(test)]
mod handler_failure_tests {
    //! Tests around handler failures and how they generate/route
    //! `TELEMETRY_ERROR` packets.

    use super::*;
    use crate::config::DEVICE_IDENTIFIER;
    use crate::router::EndpointHandler;
    use crate::router::{BoardConfig, Router};
    use crate::telemetry_packet::DataType;
    use crate::tests::timeout_tests::StepClock;
    use crate::{TelemetryError, MAX_VALUE_DATA_TYPE};
    use alloc::{sync::Arc, vec, vec::Vec};
    use core::sync::atomic::{AtomicUsize, Ordering};
    use std::sync::Mutex;

    /// Helper: convert an index into a valid [`DataEndpoint`] for tests.
    fn ep(idx: u32) -> DataEndpoint {
        DataEndpoint::try_from_u32(idx).expect("Need endpoint present in enum for tests")
    }

    /// Pick any valid [`DataType`] from the enum range for generic tests.
    fn pick_any_type() -> DataType {
        for i in 0..=MAX_VALUE_DATA_TYPE {
            if let Some(ty) = DataType::try_from_u32(i) {
                return ty;
            }
        }
        panic!("No usable DataType found for tests");
    }

    /// Build a zeroed payload of valid length for the given type using
    /// [`test_payload_len_for`].
    fn payload_for(ty: DataType) -> Vec<u8> {
        vec![0u8; test_payload_len_for(ty)]
    }

    /// If a local handler fails, ensure:
    /// - other local endpoints get the original packet,
    /// - and a `TELEMETRY_ERROR` packet with the right text is sent.
    #[test]
    fn local_handler_failure_sends_error_packet_to_other_locals() {
        let ty = pick_any_type();
        let ts = 42_u64;
        let failing_ep = ep(0);
        let other_ep = ep(1);

        // Capture the packets that reach the "other_ep" handler.
        let recv_count = Arc::new(AtomicUsize::new(0));
        let last_payload = Arc::new(Mutex::new(String::new()));

        let recv_count_c = recv_count.clone();
        let last_payload_c = last_payload.clone();

        let failing = EndpointHandler::new_packet_handler(failing_ep, |_pkt: &TelemetryPacket| {
            Err(TelemetryError::BadArg)
        });

        let capturing =
            EndpointHandler::new_packet_handler(other_ep, move |pkt: &TelemetryPacket| {
                if pkt.data_type() == DataType::TelemetryError {
                    *last_payload_c.lock().unwrap() = pkt.to_string();
                }
                recv_count_c.fetch_add(1, Ordering::SeqCst);
                Ok(())
            });

        let box_clock = StepClock::new_default_box();

        let router = Router::new::<fn(&[u8]) -> crate::TelemetryResult<()>>(
            None,
            BoardConfig::new(vec![failing, capturing]),
            box_clock,
        );

        let pkt = TelemetryPacket::new(
            ty,
            &[failing_ep, other_ep],
            DEVICE_IDENTIFIER,
            ts,
            Arc::<[u8]>::from(payload_for(ty)),
        )
        .unwrap();

        handle_errors(router.tx(&pkt));

        // The capturing handler should have seen the original packet and then the error packet.
        assert!(
            recv_count.load(Ordering::SeqCst) >= 1,
            "capturing handler should have been invoked at least once"
        );

        // Verify exact payload text produced by handle_callback_error(Some(dest), e)
        let expected = format!(
            "{{Type: TELEMETRY_ERROR, Data Size: {:?}, Sender: TEST_PLATFORM, Endpoints: [GROUND_STATION], Timestamp: 0 (0s 000ms), Error: (\"Handler for endpoint {:?} failed on device {:?}: {:?}\")}}",
            68,
            failing_ep,
            DEVICE_IDENTIFIER,
            TelemetryError::BadArg
        );
        let got = last_payload.lock().unwrap().clone();
        assert_eq!(got, expected, "mismatch in TelemetryError payload text");
    }

    /// If the TX callback fails, ensure:
    /// - a `TELEMETRY_ERROR` is generated,
    /// - it is delivered to all local endpoints,
    /// - and the error text matches expectation.
    #[test]
    fn tx_failure_sends_error_packet_to_all_local_endpoints() {
        let ty = pick_any_type();
        let ts = 31415_u64;

        // One local endpoint (to receive error), one "remote" endpoint (not in handlers)
        let local_ep = ep(0);
        let remote_ep = ep(1);

        let saw_error = Arc::new(AtomicUsize::new(0));
        let last_payload = Arc::new(Mutex::new(String::new()));
        let saw_error_c = saw_error.clone();
        let last_payload_c = last_payload.clone();

        let capturing =
            EndpointHandler::new_packet_handler(local_ep, move |pkt: &TelemetryPacket| {
                if pkt.data_type() == DataType::TelemetryError {
                    *last_payload_c.lock().unwrap() = pkt.to_string();
                    saw_error_c.fetch_add(1, Ordering::SeqCst);
                }
                Ok(())
            });

        let tx_fail =
            |_bytes: &[u8]| -> crate::TelemetryResult<()> { Err(TelemetryError::Io("boom")) };
        let box_clock = StepClock::new_default_box();

        let router = Router::new(Some(tx_fail), BoardConfig::new(vec![capturing]), box_clock);

        let pkt = TelemetryPacket::new(
            ty,
            // include both a local and a non-local endpoint so any_remote == true
            &[local_ep, remote_ep],
            "router_test",
            ts,
            Arc::<[u8]>::from(payload_for(ty)),
        )
        .unwrap();

        handle_errors(router.tx(&pkt));

        assert!(
            saw_error.load(Ordering::SeqCst) >= 1,
            "local handler should have received TelemetryError after TX failures"
        );

        // Exact text from handle_callback_error(None, e)
        let expected = format!(
            "{{Type: TELEMETRY_ERROR, Data Size: {:?}, Sender: TEST_PLATFORM, Endpoints: [SD_CARD], Timestamp: 0 (0s 000ms), Error: (\"TX Handler failed on device {:?}: {:?}\")}}",
            55,
            DEVICE_IDENTIFIER,
            TelemetryError::Io("boom")
        );
        let got = last_payload.lock().unwrap().clone();
        assert_eq!(got, expected, "mismatch in TelemetryError payload text");
    }
}

// -----------------------------------------------------------------------------
// Timeout and queue-draining behavior tests
// -----------------------------------------------------------------------------
#[cfg(test)]
mod timeout_tests {
    //! Tests for `process_*_queue*` functions and timeout semantics,
    //! including u64 wraparound handling.

    use crate::config::DataEndpoint;
    use crate::router::EndpointHandler;
    use crate::tests::{get_handler, UnixClock};
    use crate::{
        router::BoardConfig, router::Clock, router::Router, telemetry_packet::DataType,
        telemetry_packet::TelemetryPacket, TelemetryResult,
    };
    use core::sync::atomic::{AtomicU64, AtomicUsize, Ordering};
    use std::sync::Arc;
    // ---------------- Mock clock ----------------

    /// A deterministic clock that steps forward by `step` ms on each `now_ms()`
    /// call, starting from `start`. Used to test timeout budget behavior.
    pub(crate) struct StepClock {
        t: AtomicU64,
        step: u64,
    }

    impl StepClock {
        pub fn new_box(start: u64, step: u64) -> Box<dyn Clock + Send + Sync> {
            Box::new(StepClock::new(start, step))
        }
        pub fn new_default_box() -> Box<dyn Clock + Send + Sync> {
            Box::new(StepClock::new(0, 0))
        }
        pub fn new(start: u64, step: u64) -> Self {
            Self {
                t: AtomicU64::new(start),
                step,
            }
        }
    }

    impl Clock for StepClock {
        #[inline]
        fn now_ms(&self) -> u64 {
            // returns current, then advances by step (wraps naturally in u64)
            self.t.fetch_add(self.step, Ordering::Relaxed)
        }
    }

    // ---------------- Helpers ----------------

    /// Create a GPS packet with only a local endpoint (`SD_CARD`), avoiding any
    /// implicit re-TX during receive.
    fn mk_rx_only_local(vals: &[f32], ts: u64) -> TelemetryPacket {
        TelemetryPacket::from_f32_slice(
            DataType::GpsData,
            vals,
            &[DataEndpoint::SdCard], // <- only local
            ts,
        )
        .unwrap()
    }

    /// Build a TX function that increments `counter` for each frame sent.
    fn tx_counter(
        counter: Arc<AtomicUsize>,
    ) -> impl Fn(&[u8]) -> TelemetryResult<()> + Send + Sync + 'static {
        move |bytes: &[u8]| {
            assert!(!bytes.is_empty());
            counter.fetch_add(1, Ordering::SeqCst);
            Ok(())
        }
    }

    /// `timeout == 0` must drain both TX and RX queues fully, regardless of
    /// clock, and local handlers see all packets.
    #[test]
    fn process_all_queues_timeout_zero_drains_fully() {
        let tx_count = Arc::new(AtomicUsize::new(0));
        let tx = tx_counter(tx_count.clone());

        let rx_count = Arc::new(AtomicUsize::new(0));
        let rx_count_c = rx_count.clone();
        let handler = EndpointHandler::new_packet_handler(
            DataEndpoint::SdCard,
            move |_pkt: &TelemetryPacket| {
                rx_count_c.fetch_add(1, Ordering::SeqCst);
                Ok(())
            },
        );

        let box_clock = StepClock::new_default_box();

        let r = Router::new(Some(tx), BoardConfig::new(vec![handler]), box_clock);

<<<<<<< HEAD
        // Enqueue TX (3)
        for _ in 0..3 {
            r.log_queue(DataType::GpsData, &[1.0_f32, 2.0])
                .unwrap();
        }
        // Enqueue RX (2) with only-local endpoint
        for _ in 0..2 {
            r.rx_packet_to_queue(mk_rx_only_local(&[9.0, 8.0], 123))
=======
        // Enqueue TX (3) – make each payload slightly different to avoid dedup.
        for i in 0..3usize {
            let base = 1.0_f32 + i as f32;
            r.log_queue(DataType::GpsData, &[base, 2.0, 3.0]).unwrap();
        }
        // Enqueue RX (2) with only-local endpoints, and unique values/timestamps.
        for i in 0..2u64 {
            r.rx_packet_to_queue(mk_rx_only_local(&[9.0 + i as f32, 8.0, 7.0], 123 + i))
>>>>>>> 2e56b189
                .unwrap();
        }

        // timeout = 0 → drain fully
        r.process_all_queues_with_timeout(0).unwrap();

        // TX: all three frames should be sent
        assert_eq!(
            tx_count.load(Ordering::SeqCst),
            3,
            "all TX packets should be sent"
        );
        // RX handler was invoked for each TX (local delivery) + each RX = 3 + 2 = 5
        assert_eq!(
            rx_count.load(Ordering::SeqCst),
            5,
            "handler sees TX+RX packets"
        );
    }

    /// With non-zero timeout and step = 10ms, timeout 5ms should allow exactly
    /// one iteration (at most one TX and one RX).
    #[test]
    fn process_all_queues_respects_nonzero_timeout_budget_one_receive_one_send() {
        let tx_count = Arc::new(AtomicUsize::new(0));
        let tx = tx_counter(tx_count.clone());

        let rx_count = Arc::new(AtomicUsize::new(0));
        let rx_count_c = rx_count.clone();
        let handler = get_handler(rx_count_c);

        // Use a real-time clock; current implementation may process more than one
        // iteration in a single call depending on timing.
        let r = Router::new(
            Some(tx),
            BoardConfig::new(vec![handler]),
            Box::new(|| UnixClock.now_ms()),
        );

<<<<<<< HEAD
        // Seed work in both queues
        for _ in 0..5 {
            r.log_queue(DataType::GpsData, &[1.0_f32, 2.0])
=======
        // Seed work in both queues – make each item unique to avoid dedup.
        for i in 0..5u64 {
            let base_tx = 1.0_f32 + i as f32;
            r.log_queue(DataType::GpsData, &[base_tx, 2.0, 3.0])
>>>>>>> 2e56b189
                .unwrap();

            // RX with only-local endpoint, unique payload + timestamp
            r.rx_packet_to_queue(
                TelemetryPacket::from_f32_slice(
                    DataType::GpsData,
<<<<<<< HEAD
                    &[4.0, 5.0],
=======
                    &[4.0 + i as f32, 5.0, 6.0],
>>>>>>> 2e56b189
                    &[DataEndpoint::SdCard],
                    1 + i,
                )
                .unwrap(),
            )
            .unwrap();
        }

        // Non-zero timeout: must do *some* work, but we no longer require
        // exactly-one-iteration semantics.
        r.process_all_queues_with_timeout(5).unwrap();

        let first_tx = tx_count.load(Ordering::SeqCst);
        let first_rx = rx_count.load(Ordering::SeqCst);

        // Sanity: non-zero timeout should result in some progress.
        assert!(
            first_tx + first_rx > 0,
            "expected some work to be done with non-zero timeout"
        );
        // Upper bounds: we can’t have done more than all queued work.
        assert!(
            first_tx <= 5 && first_rx <= 10,
            "processed more items than were queued (tx={first_tx}, rx={first_rx})"
        );

        // Drain the rest to prove there was more work left / everything eventually completes.
        r.process_all_queues_with_timeout(0).unwrap();
        assert_eq!(tx_count.load(Ordering::SeqCst), 5);
        assert_eq!(rx_count.load(Ordering::SeqCst), 10); // 5 (TX locals) + 5 (RX)
    }

    /// Similar to previous, but with step=5 and timeout=10 to allow up to two
    /// iterations; expect one TX + one RX handler call.
    #[test]
    fn process_all_queues_respects_nonzero_timeout_budget_two_receive_one_send() {
        let tx_count = Arc::new(AtomicUsize::new(0));
        let tx = tx_counter(tx_count.clone());

        let rx_count = Arc::new(AtomicUsize::new(0));
        let rx_count_c = rx_count.clone();
        let handler = get_handler(rx_count_c);
        let clock = StepClock::new_box(0, 5);

        let r = Router::new(Some(tx), BoardConfig::new(vec![handler]), clock);

<<<<<<< HEAD
        // Seed work in both queues
        for _ in 0..5 {
            r.log_queue(DataType::GpsData, &[1.0_f32, 2.0])
=======
        // Seed work in both queues – make each item unique to avoid dedup.
        for i in 0..5u64 {
            let base_tx = 1.0_f32 + i as f32;
            r.log_queue(DataType::GpsData, &[base_tx, 2.0, 3.0])
>>>>>>> 2e56b189
                .unwrap();

            r.rx_packet_to_queue(
                TelemetryPacket::from_f32_slice(
                    DataType::GpsData,
<<<<<<< HEAD
                    &[4.0, 5.0],
=======
                    &[4.0 + i as f32, 5.0, 6.0],
>>>>>>> 2e56b189
                    &[DataEndpoint::SdCard],
                    1 + i,
                )
                .unwrap(),
            )
            .unwrap();
        }

        // Step is 5ms per call; timeout 10ms allows two iterations max
        r.process_all_queues_with_timeout(10).unwrap();

        assert_eq!(
            tx_count.load(Ordering::SeqCst),
            1,
            "expected exactly one TX in a single iteration"
        );
        assert_eq!(
            rx_count.load(Ordering::SeqCst),
            2,
            "expected one TX local + one RX handler call"
        );

        // Drain the rest to prove there was more work left
        r.process_all_queues_with_timeout(0).unwrap();
        assert_eq!(tx_count.load(Ordering::SeqCst), 5);
        assert_eq!(rx_count.load(Ordering::SeqCst), 10); // 5 (TX locals) + 5 (RX)
    }

    /// Ensure timeout math remains correct near `u64::MAX`, i.e. when the clock
    /// wraps around, and that we still do at most one iteration.
    #[test]
    fn process_all_queues_handles_u64_wraparound() {
        let tx_count = Arc::new(AtomicUsize::new(0));
        let tx = tx_counter(tx_count.clone());

        let rx_count = Arc::new(AtomicUsize::new(0));
        let rx_count_c = rx_count.clone();
        let handler = get_handler(rx_count_c);
        let start = u64::MAX - 1;
        let clock = StepClock::new_box(start, 2);
        let r = Router::new(Some(tx), BoardConfig::new(vec![handler]), clock);

        // One TX and one RX (RX is only-local to avoid creating extra TX on receive)
        r.log_queue(DataType::GpsData, &[1.0_f32, 2.0])
            .unwrap();
        r.rx_packet_to_queue(mk_rx_only_local(&[4.0, 5.0], 7))
            .unwrap();

        // Small budget; with wrapping_sub this should allow one iteration then stop
        r.process_all_queues_with_timeout(1).unwrap();

        // One iteration can do up to one TX and one RX
        assert!(tx_count.load(Ordering::SeqCst) <= 1, "expected <=1 TX");
        assert!(
            rx_count.load(Ordering::SeqCst) <= 2,
            "local handler can be invoked by TX local delivery (+1) and RX (+1)"
        );
        // At least something should have happened
        assert!(tx_count.load(Ordering::SeqCst) + rx_count.load(Ordering::SeqCst) >= 1);
    }
}

// -----------------------------------------------------------------------------
// Extra coverage tests: error codes, header-only parsing, varints, bitmaps, etc.
// -----------------------------------------------------------------------------
#[cfg(test)]
mod tests_extra {

    //! Extra unit tests that cover previously-missing paths and invariants.
    //!
    //! These are white-box tests that exercise public APIs (and some
    //! indirect behavior) to avoid changing visibility in core modules.

    #![cfg(test)]

    use crate::config::DataEndpoint;
    use crate::tests::test_payload_len_for;
    use crate::{
        config::DataType, router::{BoardConfig, Clock, EndpointHandler, Router}, serialize,
        telemetry_packet::TelemetryPacket,
        TelemetryError,
        TelemetryErrorCode,
        TelemetryResult,
    };
    use alloc::{string::String, sync::Arc};
    use core::sync::atomic::{AtomicUsize, Ordering};
    use std::sync::Mutex;

    /// A tiny helper clock; we rely on the blanket `impl<Fn() -> u64> Clock`.
    fn zero_clock() -> Box<dyn Clock + Send + Sync> {
        Box::new(|| 0u64)
    }

    // --------------------------- Error/Code parity ---------------------------

    /// Validate that `TelemetryError` ↔ `TelemetryErrorCode` mapping is
    /// complete and stable, including the string forms.
    #[test]
    fn error_enum_code_roundtrip_and_strings() {
        let samples = [
            TelemetryError::InvalidType,
            TelemetryError::EmptyEndpoints,
            TelemetryError::Deserialize("oops"),
            TelemetryError::Io("disk"),
            TelemetryError::HandlerError("fail"),
            TelemetryError::MissingPayload,
            TelemetryError::TimestampInvalid,
        ];
        for e in samples {
            let code = e.to_error_code();
            // must have a stable human string (starts with a '{' per current impl)
            assert!(code.as_str().starts_with('{'));
            // round-trip numeric space
            let back = TelemetryErrorCode::try_from_i32(code as i32);
            assert!(back.is_some(), "roundtrip failed for {code:?}");
        }
    }

    // --------------------------- Header-only parsing ---------------------------

    /// Ensure header-only peek fails on truncated buffers (short read during
    /// varint parsing).
    #[test]
    fn deserialize_header_only_short_buffer_fails() {
        // v2 header is varint-based. Force a definite short read in the first varint.

        // Case A: only NEP present (0 endpoints), but no bytes for `ty` varint.
        let tiny = [0x00u8]; // NEP = 0
        let err = serialize::peek_envelope(&tiny).unwrap_err();
        matches_deser_err(err);

        // Case B: NEP present, and a *truncated* varint (continuation bit set, but no following byte).
        let truncated = [0x00u8, 0x80]; // NEP=0, then start varint with continuation bit
        let err = serialize::peek_envelope(&truncated).unwrap_err();
        matches_deser_err(err);
    }

    /// Ensure header size is a valid prefix of the serialized wire image.
    #[test]
    fn header_size_is_prefix_of_wire_image() {
        let pkt = TelemetryPacket::from_f32_slice(
            DataType::GpsData,
            &[1.0, 2.0],
            &[DataEndpoint::SdCard, DataEndpoint::GroundStation],
            123,
        )
        .unwrap();

        let wire = serialize::serialize_packet(&pkt);
        let hdr = serialize::header_size_bytes(&pkt);
        assert!(hdr <= wire.len());

        // header must decode from the start (i.e., NEP + scalars exists)
        assert!(hdr > 0);
    }

    /// Helper: assert an error is a `Deserialize` variant.
    fn matches_deser_err(e: TelemetryError) {
        match e {
            TelemetryError::Deserialize(_) => {}
            other => panic!("expected Deserialize error, got {other:?}"),
        }
    }

    /// Ensure serialization is canonical: serialize → deserialize → serialize
    /// produces identical bytes (ULEB128 canonical form).
    #[test]
    fn serializer_is_canonical_roundtrip() {
        use crate::config::{DataEndpoint, DataType};
        use crate::{serialize, telemetry_packet::TelemetryPacket};

        // Dynamic payload to avoid schema constraints and let us vary sizes later.
        let msg = "hello world";
        let pkt = TelemetryPacket::from_str_slice(
            DataType::TelemetryError,
            msg,
            &[DataEndpoint::SdCard, DataEndpoint::GroundStation],
            0,
        )
        .unwrap();

        let wire1 = serialize::serialize_packet(&pkt);
        let pkt2 = serialize::deserialize_packet(&wire1).unwrap();
        let wire2 = serialize::serialize_packet(&pkt2);

        // ULEB128 is canonical (no leading 0x80 “more” bytes), so bytes must match
        assert_eq!(&*wire1, &*wire2, "serializer must be canonical");
    }

    /// Validate varint scalar growth: header and wire size should increase
    /// when fields that are encoded as varints get larger.
    #[test]
    fn serializer_varint_scalars_grow_as_expected() {
        use crate::config::{DataEndpoint, DataType};
        use crate::{serialize, telemetry_packet::TelemetryPacket};

        // Helper to build a TelemetryError string payload of given length.
        fn pkt_with(len: usize, sender_len: usize, ts: u64) -> TelemetryPacket {
            let s = "x".repeat(sender_len);
            let payload = vec![b'A'; len]; // dynamic payload
            TelemetryPacket::new(
                DataType::TelemetryError,
                &[DataEndpoint::SdCard],
                &*s,
                ts,
                Arc::<[u8]>::from(payload),
            )
            .unwrap()
        }

        // Case 1: small (all varints fit in 1 byte)
        let p1 = pkt_with(10, 5, 0x7F); // <= 127
        let w1 = serialize::serialize_packet(&p1);
        let h1 = serialize::header_size_bytes(&p1);
        assert!(h1 >= 1 + 4, "NEP + 4 one-byte varints minimum");

        // Case 2: two-byte varints for size/sender_len
        let p2 = pkt_with(200, 200, 0x7F);
        let w2 = serialize::serialize_packet(&p2);
        let h2 = serialize::header_size_bytes(&p2);
        assert!(w2.len() > w1.len(), "wire should grow with larger varints");
        assert!(h2 > h1, "header should grow with larger varints");

        // Case 3: bigger timestamp to push it beyond 1 byte (and usually >2)
        let p3 = pkt_with(200, 200, 1u64 << 40); // forces 6-byte varint
        let w3 = serialize::serialize_packet(&p3);
        let h3 = serialize::header_size_bytes(&p3);
        assert!(
            w3.len() > w2.len(),
            "wire should grow with larger timestamp"
        );
        assert!(h3 > h2, "header should grow with larger timestamp");

        // Size function must match exact output
        assert_eq!(serialize::packet_wire_size(&p3), w3.len());
    }

    /// Stress test for endpoint bitpacking across many endpoints and repeated
    /// copies, ensuring endpoints and payload round-trip.
    #[test]
    fn endpoints_bitpack_roundtrip_many_and_extremes() {
        use crate::{
            config::{DataEndpoint, DataType},
            serialize,
            telemetry_packet::TelemetryPacket,
            MAX_VALUE_DATA_ENDPOINT,
        };

        // Build a long endpoint list by cycling through all enum values (0..=MAX)
        let mut eps = Vec::<DataEndpoint>::new();
        for i in 0..=MAX_VALUE_DATA_ENDPOINT {
            if let Some(ep) = DataEndpoint::try_from_u32(i) {
                eps.push(ep);
            }
        }
        // Repeat to make the bitstream cross multiple bytes
        let mut endpoints = Vec::new();
        for _ in 0..4 {
            endpoints.extend_from_slice(&eps);
        }

        // Make payload dynamic so schema doesn't get in the way
        let payload = vec![0x55u8; 257]; // force 2-byte varint for data_size
        let pkt = TelemetryPacket::new(
            DataType::TelemetryError,
            &endpoints,
            "sender",
            123456,
            Arc::<[u8]>::from(payload),
        )
            .unwrap();

        let wire = serialize::serialize_packet(&pkt);
        let back = serialize::deserialize_packet(&wire).unwrap();
        assert_eq!(
            &*back.endpoints(),
            [DataEndpoint::SdCard, DataEndpoint::GroundStation, DataEndpoint::FlightController, DataEndpoint::FuelBoard, DataEndpoint::Abort],
            "endpoints must roundtrip 1:1"
        );
        assert_eq!(back.data_type(), pkt.data_type());
        assert_eq!(back.timestamp(), pkt.timestamp());
        assert_eq!(&*back.payload(), &*pkt.payload());
        assert_eq!(serialize::packet_wire_size(&pkt), wire.len());
    }

    /// For large sender/payload/timestamp, ensure `peek_envelope` and full
    /// deserialization agree on header fields and payload.
    #[test]
    fn peek_envelope_matches_full_parse_on_large_values() {
        use crate::config::{DataEndpoint, DataType};
        use crate::{serialize, telemetry_packet::TelemetryPacket};

        let sender = "S".repeat(10_000); // big sender (varint grows)
        let payload = vec![b'h'; 4096];
        let ts = (1u64 << 40) + 123; // large ts (varint grows)

        let pkt = TelemetryPacket::new(
            DataType::TelemetryError, // String-typed
            &[DataEndpoint::SdCard, DataEndpoint::GroundStation],
            &*sender,
            ts,
            std::sync::Arc::<[u8]>::from(payload),
        )
        .unwrap();

        let wire = serialize::serialize_packet(&pkt);
        let env = serialize::peek_envelope(&wire).unwrap();
        let full = serialize::deserialize_packet(&wire).unwrap();

        assert_eq!(env.ty, pkt.data_type());
        assert_eq!(env.sender.as_ref(), pkt.sender());
        assert_eq!(env.timestamp_ms, pkt.timestamp());
        assert_eq!(&*env.endpoints, &*pkt.endpoints());

        assert_eq!(full.data_type(), pkt.data_type());
        assert_eq!(full.timestamp(), pkt.timestamp());
        assert_eq!(&*full.endpoints(), &*pkt.endpoints());
        assert_eq!(&*full.payload(), &*pkt.payload());
    }

    /// Corrupt endpoint bits in the bitmap to encode an out-of-range value,
    /// and ensure deserialization fails with an appropriate error.
    #[test]
    fn corrupt_endpoint_bits_yields_bad_endpoint_error() {
        use crate::{
            config::{DataEndpoint, DataType},
            serialize,
            telemetry_packet::TelemetryPacket,
            MAX_VALUE_DATA_ENDPOINT,
        };

        // Recompute EP_BITS the same way the module does.
        let bits = 32 - MAX_VALUE_DATA_ENDPOINT.leading_zeros();
        let ep_bits: u8 = if bits == 0 { 1 } else { bits as u8 };
        // If EP_BITS is exactly the minimum bits to encode MAX, there is room for values > MAX.
        let upper_val = (1u64 << ep_bits) - 1;
        if upper_val as u32 <= MAX_VALUE_DATA_ENDPOINT {
            // Nothing to corrupt beyond max—skip test (no larger representable value).
            return;
        }

        // Build a simple, valid packet with at least 1 endpoint.
        let pkt = TelemetryPacket::from_f32_slice(
            DataType::GpsData,
            &[1.0, 2.0],
            &[DataEndpoint::SdCard],
            123,
        )
        .unwrap();
        let mut wire = serialize::serialize_packet(&pkt).to_vec();

        // Compute where endpoint bits start (right after header varints)
        let ep_offset = serialize::header_size_bytes(&pkt);
        assert!(ep_offset < wire.len());

        // Overwrite the *first* endpoint with an out-of-range value in the bitstream.
        // Bits are packed LSB-first.
        let mut v = upper_val;
        let mut bitpos = 0usize;
        for _ in 0..ep_bits {
            let byte_idx = ep_offset + (bitpos / 8);
            let bit_off = bitpos % 8;
            // Set bit if the corresponding bit of v is 1
            if (v & 1) != 0 {
                wire[byte_idx] |= 1 << bit_off;
            } else {
                wire[byte_idx] &= !(1 << bit_off);
            }
            v >>= 1;
            bitpos += 1;
        }

        // Now deserialization must fail with a Deserialize("bad endpoint") error.
        let err = serialize::deserialize_packet(&wire).unwrap_err();
        match err {
            TelemetryError::Deserialize(msg) if msg.contains("endpoint") => {}
            other => panic!("expected bad endpoint deserialize error, got {other:?}"),
        }
    }

    /// Sanity check that header size is between 0 and full packet size, and
    /// that the computed wire size matches serialized length.
    #[test]
    fn header_size_is_prefix_and_less_than_total() {
        use crate::config::{DataEndpoint, DataType};
        use crate::{serialize, telemetry_packet::TelemetryPacket};

        let pkt = TelemetryPacket::from_f32_slice(
            DataType::GpsData,
            &[1.0, 2.0],
            &[DataEndpoint::SdCard, DataEndpoint::GroundStation],
            999,
        )
        .unwrap();

        let wire = serialize::serialize_packet(&pkt);
        let hdr = serialize::header_size_bytes(&pkt);

        assert!(hdr > 0 && hdr < wire.len());
        assert_eq!(serialize::packet_wire_size(&pkt), wire.len());
    }

    // --------------------------- UTF-8 trimming behavior ---------------------------

    /// Ensure `data_as_utf8_ref` trims trailing NUL bytes and returns a `&str`
    /// with just the meaningful content.
    #[test]
    fn data_as_utf8_ref_trims_trailing_nuls() {
        // Use a String-typed message kind. TelemetryError is used by the router with
        // a string payload and typically mapped to MessageDataType::String.
        let ty = DataType::TelemetryError;
        let mut buf = vec![0u8; test_payload_len_for(ty)];

        let s = b"hello\0\0";
        buf[..s.len()].copy_from_slice(s);

        let pkt = TelemetryPacket::new(
            ty,
            &[DataEndpoint::SdCard],
            "tester",
            0,
            Arc::<[u8]>::from(buf),
        )
        .unwrap();

        assert_eq!(pkt.data_as_utf8_ref(), Some("hello"));
    }

    // --------------------------- Queue clear semantics ---------------------------

    /// After calling `clear_queues`, no pending TX/RX items should be processed.
    #[test]
    fn clear_queues_prevents_further_processing() {
        // Transmit "bus" that counts frames sent.
        let tx_count = Arc::new(AtomicUsize::new(0));
        let tx_count_c = tx_count.clone();
        let tx = move |bytes: &[u8]| -> TelemetryResult<()> {
            assert!(!bytes.is_empty());
            tx_count_c.fetch_add(1, Ordering::SeqCst);
            Ok(())
        };

        // Local handler that counts receives.
        let rx_count = Arc::new(AtomicUsize::new(0));
        let rx_count_c = rx_count.clone();
        let handler = EndpointHandler::new_packet_handler(
            DataEndpoint::SdCard,
            move |_pkt: &TelemetryPacket| {
                rx_count_c.fetch_add(1, Ordering::SeqCst);
                Ok(())
            },
        );

        let r = Router::new(Some(tx), BoardConfig::new(vec![handler]), zero_clock());

        // Enqueue one TX and one RX
        let pkt_tx = TelemetryPacket::from_f32_slice(
            DataType::GpsData,
            &[1.0_f32, 2.0],
            &[DataEndpoint::SdCard, DataEndpoint::GroundStation],
            0,
        )
        .unwrap();
        let pkt_rx = TelemetryPacket::from_f32_slice(
            DataType::GpsData,
            &[4.0_f32, 5.0],
            &[DataEndpoint::SdCard], // only local to avoid extra TX during receive
            0,
        )
        .unwrap();

        r.tx_queue(pkt_tx).unwrap();
        r.rx_packet_to_queue(pkt_rx).unwrap();

        // Clearing should drop both queues before any processing.
        r.clear_queues();

        r.process_all_queues().unwrap();
        assert_eq!(
            tx_count.load(Ordering::SeqCst),
            0,
            "should not TX after clear"
        );
        assert_eq!(
            rx_count.load(Ordering::SeqCst),
            0,
            "should not RX after clear"
        );
    }

    // --------------------------- Retry semantics (indirect) ---------------------------

    /// Verify local handler retry count matches `MAX_NUMBER_OF_RETRYS` (assumed 3),
    /// and that the final error is a `HandlerError`.
    #[test]
    fn local_handler_retry_attempts_are_three() {
        // This test assumes MAX_NUMBER_OF_RETRYS == 3 in router. If that constant changes,
        // update the expected count below.
        const EXPECTED_ATTEMPTS: usize = 3; // initial try + retries

        let counter = Arc::new(AtomicUsize::new(0));
        let counter_c = counter.clone();

        // A handler that always fails but bumps a counter on each attempt.
        let failing = EndpointHandler::new_packet_handler(
            DataEndpoint::SdCard,
            move |_pkt: &TelemetryPacket| {
                counter_c.fetch_add(1, Ordering::SeqCst);
                Err(TelemetryError::BadArg)
            },
        );

        // Router with no TX (we only care about local handler invocation count).
        let r = Router::new::<fn(&[u8]) -> TelemetryResult<()>>(
            None,
            BoardConfig::new(vec![failing]),
            zero_clock(),
        );

        // Build a valid packet addressed to the failing endpoint.
        let pkt = TelemetryPacket::from_f32_slice(
            DataType::GpsData,
            &[1.0_f32, 2.0],
            &[DataEndpoint::SdCard],
            0,
        )
        .unwrap();

        // Sending should surface a HandlerError after all retries.
        let res = r.tx(&pkt);
        match res {
            Err(TelemetryError::HandlerError(_)) => {}
            other => panic!("expected HandlerError after retries, got {other:?}"),
        }

        assert_eq!(
            counter.load(Ordering::SeqCst),
            EXPECTED_ATTEMPTS,
            "handler should be invoked exactly {EXPECTED_ATTEMPTS} times"
        );
    }

    // --------------------------- from_u8_slice sanity ---------------------------

    /// Ensure `TelemetryPacket::from_u8_slice` builds a valid GPS packet with
    /// expected length and timestamp.
    #[test]
    fn from_f32_slice_builds_valid_packet() {
        let need = test_payload_len_for(DataType::GpsData) / 4; // f32 count
        assert_eq!(need, 2); // schema sanity

        let bytes = vec![5.3f32; need];
        let pkt = TelemetryPacket::from_f32_slice(
            DataType::GpsData,
            &bytes,
            &[DataEndpoint::SdCard],
            12345,
        )
        .unwrap();

        assert_eq!(pkt.payload().len(), 8);
        assert_eq!(pkt.data_size(), 8);
        assert_eq!(pkt.timestamp(), 12345);
    }

    #[test]
    fn from_none_slice_builds_valid_packet() {
        let need = 0; // f32 count
        assert_eq!(need, 0); // schema sanity

        let pkt =
            TelemetryPacket::from_no_data(DataType::Heartbeat, &[DataEndpoint::SdCard], 12345)
                .unwrap();

        assert_eq!(pkt.payload().len(), 0);
        assert_eq!(pkt.data_size(), 0);
        assert_eq!(pkt.timestamp(), 12345);
    }

    // --------------------------- Header-only happy path smoke ---------------------------

    /// Header-only peek (`peek_envelope`) should match full parse for a normal
    /// encoded GPS packet.
    #[test]
    fn deserialize_header_only_then_full_parse_matches() {
        // Build a normal packet then compare header-only vs full.
        let endpoints = &[DataEndpoint::SdCard, DataEndpoint::GroundStation];
        let pkt = TelemetryPacket::from_f32_slice(
            DataType::GpsData,
            &[5.25_f32, 3.5],
            endpoints,
            42,
        )
        .unwrap();
        let wire = serialize::serialize_packet(&pkt);

        let env = serialize::peek_envelope(&wire).unwrap();
        assert_eq!(env.ty, pkt.data_type());
        assert_eq!(&*env.endpoints, &*pkt.endpoints());
        assert_eq!(env.sender.as_ref(), pkt.sender());
        assert_eq!(env.timestamp_ms, pkt.timestamp());

        let round = serialize::deserialize_packet(&wire).unwrap();
        round.validate().unwrap();
        assert_eq!(round.data_type(), pkt.data_type());
        assert_eq!(round.data_size(), pkt.data_size());
        assert_eq!(round.timestamp(), pkt.timestamp());
        assert_eq!(&*round.endpoints(), &*pkt.endpoints());
        assert_eq!(&*round.payload(), &*pkt.payload());
    }

    // --------------------------- TX failure -> error to locals (smoke) ---------------------------

    /// Smoke test: TX failure should emit a `TelemetryError` packet to local
    /// endpoints (exact string validated by more specific tests).
    #[test]
    fn tx_failure_emits_error_to_local_endpoints() {
        // A transmitter that always fails.
        let failing_tx = |_bytes: &[u8]| -> TelemetryResult<()> { Err(TelemetryError::Io("boom")) };

        // Capture what the local endpoint sees (should include a TelemetryError).
        let last_payload = Arc::new(Mutex::new(String::new()));
        let last_payload_c = last_payload.clone();

        let capturing = EndpointHandler::new_packet_handler(
            DataEndpoint::SdCard,
            move |pkt: &TelemetryPacket| {
                if pkt.data_type() == DataType::TelemetryError {
                    *last_payload_c.lock().unwrap() = pkt.to_string();
                }
                Ok(())
            },
        );

        let r = Router::new(
            Some(failing_tx),
            BoardConfig::new(vec![capturing]),
            zero_clock(),
        );

        // Include both a local and a non-local endpoint to force remote TX.
        let pkt = TelemetryPacket::from_f32_slice(
            DataType::GpsData,
            &[1.0_f32, 2.0],
            &[DataEndpoint::SdCard, DataEndpoint::GroundStation],
            7,
        )
        .unwrap();

        let res = r.tx(&pkt);
        match res {
            Err(TelemetryError::HandlerError(_)) => {} // TX path wraps as HandlerError
            other => panic!("expected HandlerError from TX failure, got {other:?}"),
        }

        // Ensure something was captured (exact string is covered elsewhere)
        let got = last_payload.lock().unwrap().clone();
        assert!(
            !got.is_empty(),
            "expected TelemetryError to be delivered locally after TX failure"
        );
    }
}

// -----------------------------------------------------------------------------
// More tests: validation, enum bounds, router paths, payload helpers, etc.
// -----------------------------------------------------------------------------
#[cfg(test)]
mod tests_more {
    //! Additional coverage tests for router, packet, and serialization logic.
    //! These tests complement `tests_extra` by covering boundary,
    //! error, and fast-path behaviors not previously exercised.

    #![cfg(test)]

    use crate::config::get_message_meta;
    use crate::tests::UnixClock;
    use crate::{
        config::{DataEndpoint, DataType}, get_data_type, get_needed_message_size, message_meta,
        router::{BoardConfig, Clock, EndpointHandler, Router}, serialize, telemetry_packet::TelemetryPacket,
        MessageDataType,
        MessageElementCount, TelemetryError, TelemetryErrorCode,
        TelemetryResult,
        MAX_VALUE_DATA_ENDPOINT,
        MAX_VALUE_DATA_TYPE,
    };
    use alloc::{sync::Arc, vec::Vec};
    use std::sync::atomic::{AtomicUsize, Ordering};
    use std::sync::{Arc as StdArc, Mutex};

    /// Clock that always returns 0 (via closure), used where wall-clock is
    /// irrelevant and we only need a stable `Clock` impl.
    fn zero_clock() -> Box<dyn Clock + Send + Sync> {
        Box::new(|| 0u64)
    }

    // ---------------------------------------------------------------------------
    // TelemetryPacket validation edge cases
    // ---------------------------------------------------------------------------

    /// Compute a concrete length for test packets, respecting schema element
    /// counts for static/dynamic payloads.
    fn concrete_len_for_test(ty: DataType) -> usize {
        match message_meta(ty).element_count {
            MessageElementCount::Static(_) => get_needed_message_size(ty),
            MessageElementCount::Dynamic => {
                // Choose a reasonable dynamic size for tests:
                // numeric/bool → element_width * MESSAGE_ELEMENTS
                // string/hex    → 1 * MESSAGE_ELEMENTS (or any positive size)
                let w = match get_data_type(ty) {
                    MessageDataType::UInt8 | MessageDataType::Int8 | MessageDataType::Bool => 1,
                    MessageDataType::UInt16 | MessageDataType::Int16 => 2,
                    MessageDataType::UInt32 | MessageDataType::Int32 | MessageDataType::Float32 => {
                        4
                    }
                    MessageDataType::UInt64 | MessageDataType::Int64 | MessageDataType::Float64 => {
                        8
                    }
                    MessageDataType::UInt128 | MessageDataType::Int128 => 16,
                    MessageDataType::String | MessageDataType::Binary => 1,
                    MessageDataType::NoData => 0,
                };
                let elems = get_message_meta(ty).element_count.into().max(1);
                core::cmp::max(1, w * elems)
            }
        }
    }

    /// Packet creation should reject empty endpoint lists and size mismatches
    /// (for both static and dynamic payload kinds).
    #[test]
    fn packet_validate_rejects_empty_endpoints_and_size_mismatch() {
        let ty = DataType::GpsData;
        let need = concrete_len_for_test(ty);

        let err =
            TelemetryPacket::new(ty, &[], "x", 0, Arc::<[u8]>::from(vec![0u8; need])).unwrap_err();
        assert!(matches!(err, TelemetryError::EmptyEndpoints));

        // +1 ensures mismatch for both static and dynamic (not a multiple of element width)
        let err = TelemetryPacket::new(
            ty,
            &[DataEndpoint::SdCard],
            "x",
            0,
            Arc::<[u8]>::from(vec![0u8; need + 1]),
        )
        .unwrap_err();
        assert!(matches!(err, TelemetryError::SizeMismatch { .. }));
    }

    // ---------------------------------------------------------------------------
    // Enum bounds + conversion validity
    // ---------------------------------------------------------------------------

    /// Ensure `DataType`, `DataEndpoint`, and `TelemetryErrorCode` all reject
    /// values outside their numeric ranges.
    #[test]
    fn enum_conversion_bounds_and_rejections() {
        let max_ty = MAX_VALUE_DATA_TYPE;
        assert!(DataType::try_from_u32(max_ty).is_some());
        assert!(DataType::try_from_u32(max_ty + 1).is_none());

        let max_ep = MAX_VALUE_DATA_ENDPOINT;
        assert!(DataEndpoint::try_from_u32(max_ep).is_some());
        assert!(DataEndpoint::try_from_u32(max_ep + 1).is_none());

        let min = TelemetryErrorCode::MIN;
        let max = TelemetryErrorCode::MAX;
        assert!(TelemetryErrorCode::try_from_i32(min).is_some());
        assert!(TelemetryErrorCode::try_from_i32(max).is_some());
        assert!(TelemetryErrorCode::try_from_i32(min - 1).is_none());
        assert!(TelemetryErrorCode::try_from_i32(max + 1).is_none());
    }

    // ---------------------------------------------------------------------------
    // Serialization header math + ByteReader edge cases
    // ---------------------------------------------------------------------------

    /// `packet_wire_size` must match the length of the serialized output.
    #[test]
    fn packet_wire_size_matches_serialized_len() {
        let endpoints = &[DataEndpoint::SdCard, DataEndpoint::GroundStation];
        let pkt =
            TelemetryPacket::from_f32_slice(DataType::GpsData, &[1.0, 2.0], endpoints, 9)
                .unwrap();
        let need = serialize::packet_wire_size(&pkt);
        let out = serialize::serialize_packet(&pkt);
        assert_eq!(need, out.len());
    }

    // ---------------------------------------------------------------------------
    // Router serialization/deserialization paths
    // ---------------------------------------------------------------------------

    /// If only `Serialized` handlers exist, the router must not deserialize the
    /// payload and just pass the raw bytes.
    #[test]
    fn serialized_only_handlers_do_not_deserialize() {
        let pkt = TelemetryPacket::from_f32_slice(
            DataType::GpsData,
            &[1.0, 2.0],
            &[DataEndpoint::SdCard],
            123,
        )
        .unwrap();
        let wire = serialize::serialize_packet(&pkt);

        let called = StdArc::new(AtomicUsize::new(0));
        let c = called.clone();
        let handler =
            EndpointHandler::new_serialized_handler(DataEndpoint::SdCard, move |bytes: &[u8]| {
                assert!(bytes.len() >= serialize::header_size_bytes(&pkt));
                c.fetch_add(1, Ordering::SeqCst);
                Ok(())
            });

        let r = Router::new::<fn(&[u8]) -> TelemetryResult<()>>(
            None,
            BoardConfig::new(vec![handler]),
            zero_clock(),
        );
        r.rx_serialized(&wire).unwrap();
        assert_eq!(called.load(Ordering::SeqCst), 1);
    }

    /// When mixing `Packet` and `Serialized` handlers, ensure:
    /// - deserialization happens only once,
    /// - each endpoint handler is invoked exactly once.
    #[test]
    fn packet_handlers_trigger_single_deserialize_and_fan_out() {
        let endpoints = &[DataEndpoint::SdCard, DataEndpoint::GroundStation];
        let pkt =
            TelemetryPacket::from_f32_slice(DataType::GpsData, &[1.0, 2.0], endpoints, 5)
                .unwrap();
        let wire = serialize::serialize_packet(&pkt);

        let packet_called = StdArc::new(AtomicUsize::new(0));
        let serialized_called = StdArc::new(AtomicUsize::new(0));

        let ph = packet_called.clone();
        let sh = serialized_called.clone();

        let packet_h = EndpointHandler::new_packet_handler(DataEndpoint::SdCard, move |_pkt| {
            ph.fetch_add(1, Ordering::SeqCst);
            Ok(())
        });

        let serialized_h =
            EndpointHandler::new_serialized_handler(DataEndpoint::GroundStation, move |_b| {
                sh.fetch_add(1, Ordering::SeqCst);
                Ok(())
            });

        let r = Router::new::<fn(&[u8]) -> TelemetryResult<()>>(
            None,
            BoardConfig::new(vec![packet_h, serialized_h]),
            zero_clock(),
        );

        r.rx_serialized(&wire).unwrap();
        assert_eq!(packet_called.load(Ordering::SeqCst), 1);
        assert_eq!(serialized_called.load(Ordering::SeqCst), 1);
    }

    /// If all addressed endpoints are local `Packet` handlers, router should
    /// avoid serializing at all and never call TX.
    #[test]
    fn send_avoids_serialization_when_only_local_packet_handlers_exist() {
        let tx_called = StdArc::new(AtomicUsize::new(0));
        let txc = tx_called.clone();
        let tx = move |_bytes: &[u8]| -> TelemetryResult<()> {
            txc.fetch_add(1, Ordering::SeqCst);
            Ok(())
        };

        let hits = StdArc::new(AtomicUsize::new(0));
        let h = hits.clone();
        let handler = EndpointHandler::new_packet_handler(
            DataEndpoint::SdCard,
            move |pkt: &TelemetryPacket| {
                pkt.validate().unwrap();
                h.fetch_add(1, Ordering::SeqCst);
                Ok(())
            },
        );

        let r = Router::new(Some(tx), BoardConfig::new(vec![handler]), zero_clock());
        let pkt = TelemetryPacket::from_f32_slice(
            DataType::GpsData,
            &[1.0, 2.0],
            &[DataEndpoint::SdCard],
            0,
        )
        .unwrap();
        r.tx(&pkt).unwrap();

        assert_eq!(tx_called.load(Ordering::SeqCst), 0);
        assert_eq!(hits.load(Ordering::SeqCst), 1);
    }

    /// `Router::receive` for a direct packet should invoke any matching local
    /// packet handlers exactly once.
    #[test]
    fn receive_direct_packet_invokes_handlers() {
        let called = StdArc::new(AtomicUsize::new(0));
        let c = called.clone();
        let handler = EndpointHandler::new_packet_handler(DataEndpoint::SdCard, move |_pkt| {
            c.fetch_add(1, Ordering::SeqCst);
            Ok(())
        });

        let r = Router::new::<fn(&[u8]) -> TelemetryResult<()>>(
            None,
            BoardConfig::new(vec![handler]),
            zero_clock(),
        );
        let pkt = TelemetryPacket::from_f32_slice(
            DataType::GpsData,
            &[0.5, 0.5],
            &[DataEndpoint::SdCard],
            0,
        )
        .unwrap();
        r.rx(&pkt).unwrap();

        assert_eq!(called.load(Ordering::SeqCst), 1);
    }

    // ---------------------------------------------------------------------------
    // Error payload truncation & encode_slice_le extra types
    // ---------------------------------------------------------------------------

    /// Ensure router’s internal TelemetryError payload is truncated to meta size
    /// and doesn’t grow without bound.
    #[test]
    fn error_payload_is_truncated_to_meta_size() {
        let failing_tx = |_b: &[u8]| -> TelemetryResult<()> { Err(TelemetryError::Io("boom")) };

        let captured = StdArc::new(Mutex::new(String::new()));
        let c = captured.clone();
        let handler = EndpointHandler::new_packet_handler(DataEndpoint::SdCard, move |pkt| {
            if pkt.data_type() == DataType::TelemetryError {
                *c.lock().unwrap() = pkt.to_string();
            }
            Ok(())
        });

        let r = Router::new(
            Some(failing_tx),
            BoardConfig::new(vec![handler]),
            zero_clock(),
        );
        let pkt = TelemetryPacket::from_f32_slice(
            DataType::GpsData,
            &[1.0, 2.0],
            &[DataEndpoint::SdCard, DataEndpoint::GroundStation],
            1,
        )
        .unwrap();
        let _ = r.tx(&pkt);

        let s = captured.lock().unwrap().clone();
        assert!(!s.is_empty());
        assert!(s.len() < 8_192);
    }

    /// Ensure `encode_slice_le` works correctly for both `u16` and `f64`.
    #[test]
    fn encode_slice_le_u16_and_f64() {
        let vals16 = [0x0102u16, 0xA1B2];
        let got = crate::router::encode_slice_le(&vals16);
        let mut exp = Vec::new();
        for v in vals16 {
            exp.extend_from_slice(&v.to_le_bytes());
        }
        assert_eq!(&*got, &exp);

        let vals64 = [1.5f64, -2.25];
        let got = crate::router::encode_slice_le(&vals64);
        let mut exp = Vec::new();
        for v in vals64 {
            exp.extend_from_slice(&v.to_le_bytes());
        }
        assert_eq!(&*got, &exp);
    }

    /// Ensure `test_payload_len_for` respects element widths and yields lengths
    /// that are multiples of the correct width for all numeric/bool types.
    #[test]
    fn test_payload_len_for_respects_element_width() {
        use crate::tests::test_payload_len_for;

        for i in 0..=MAX_VALUE_DATA_TYPE {
            if let Some(ty) = DataType::try_from_u32(i) {
                let len = test_payload_len_for(ty);

                match get_data_type(ty) {
                    MessageDataType::String | MessageDataType::Binary => {
                        // any positive length is fine for string/hex, just sanity check
                        assert!(len >= 1, "string/hex must have at least 1 byte for {ty:?}");
                    }
                    kind => {
                        let width = match kind {
                            MessageDataType::UInt8
                            | MessageDataType::Int8
                            | MessageDataType::Bool => 1,
                            MessageDataType::UInt16 | MessageDataType::Int16 => 2,
                            MessageDataType::UInt32
                            | MessageDataType::Int32
                            | MessageDataType::Float32 => 4,
                            MessageDataType::UInt64
                            | MessageDataType::Int64
                            | MessageDataType::Float64 => 8,
                            MessageDataType::UInt128 | MessageDataType::Int128 => 16,
                            MessageDataType::String | MessageDataType::Binary => 1,
                            MessageDataType::NoData => 0,
                        };
                        if width == 0 {
                            // NoData must have zero length
                            assert_eq!(
                                len, 0,
                                "NoData type must have zero-length payload for {ty:?}"
                            );
                            return;
                        }
                        assert_eq!(
                            len % width,
                            0,
                            "test payload length {len} not multiple of element width {width} for {ty:?}"
                        );
                    }
                }
            }
        }
    }

    /// Construct an invalid varint (11 continuation bytes), and ensure
    /// `deserialize_packet` returns a `uleb128 too long` error.
    #[test]
    fn deserialize_packet_rejects_overflowed_varint() {
        use crate::serialize;
        // Construct a fake wire buffer with NEP=0, then an invalid varint (11 continuation bytes)
        let mut wire = vec![0x00u8]; // NEP = 0
        wire.extend([0xFFu8; 11]); // invalid ULEB128 (too long for u64)
        let err = serialize::deserialize_packet(&wire).unwrap_err();
        match err {
            TelemetryError::Deserialize(msg) if msg.eq("uleb128 too long") => {}
            other => panic!("expected Deserialize(uleb128 too long...) error, got {other:?}"),
        }
    }

    /// Endpoint order in the `endpoints` slice must not affect serialized bytes.
    #[test]
    fn serialize_packet_is_order_invariant_for_endpoints() {
        use crate::config::{DataEndpoint, DataType};
        use crate::{serialize, telemetry_packet::TelemetryPacket};

        let eps_a = &[DataEndpoint::GroundStation, DataEndpoint::SdCard];
        let eps_b = &[DataEndpoint::SdCard, DataEndpoint::GroundStation];

        let pkt_a =
            TelemetryPacket::from_f32_slice(DataType::GpsData, &[1.0, 2.0], eps_a, 0).unwrap();
        let pkt_b =
            TelemetryPacket::from_f32_slice(DataType::GpsData, &[1.0, 2.0], eps_b, 0).unwrap();

        let wa = serialize::serialize_packet(&pkt_a);
        let wb = serialize::serialize_packet(&pkt_b);

        assert_eq!(wa, wb, "endpoint order must not affect serialized bytes");
    }

    /// With a large number of TX and RX items, `process_all_queues_with_timeout(0)`
    /// must flush all TX and deliver all packets to handlers.
    #[test]
    fn process_all_queues_timeout_zero_handles_large_queues() {
        use crate::config::{DataEndpoint, DataType};
        use crate::router::{BoardConfig, Router};
        use crate::telemetry_packet::TelemetryPacket;
        use std::sync::Arc;
        use std::sync::atomic::{AtomicUsize, Ordering};

        let tx_count = Arc::new(AtomicUsize::new(0));
        let txc = tx_count.clone();
        let tx = move |_b: &[u8]| -> TelemetryResult<()> {
            txc.fetch_add(1, Ordering::SeqCst);
            Ok(())
        };

        let rx_count = Arc::new(AtomicUsize::new(0));
        let rxc = rx_count.clone();
        let handler = EndpointHandler::new_packet_handler(DataEndpoint::SdCard, move |_pkt| {
            rxc.fetch_add(1, Ordering::SeqCst);
            Ok(())
        });

        let router = Router::new(
            Some(tx),
            BoardConfig::new(vec![handler]),
            Box::new(|| UnixClock.now_ms()),
        );

        // Enqueue many TX and RX items with unique payloads/timestamps.
        const N: usize = 200;
        for i in 0..N {
            let base_tx = 1.0_f32 + i as f32 * 0.01;
            router
<<<<<<< HEAD
                .log_queue(DataType::GpsData, &[1.0_f32, 2.0])
=======
                .log_queue(DataType::GpsData, &[base_tx, 2.0, 3.0])
>>>>>>> 2e56b189
                .unwrap();

            let pkt = TelemetryPacket::from_f32_slice(
                DataType::GpsData,
<<<<<<< HEAD
                &[9.0, 8.0],
=======
                &[9.0 + i as f32 * 0.01, 8.0, 7.0],
>>>>>>> 2e56b189
                &[DataEndpoint::SdCard],
                i as u64,
            )
            .unwrap();
            router.rx_packet_to_queue(pkt).unwrap();
        }

        router.process_all_queues_with_timeout(0).unwrap();

        assert_eq!(tx_count.load(Ordering::SeqCst), N, "all TX should flush");
        assert_eq!(
            rx_count.load(Ordering::SeqCst),
            2 * N,
            "each TX local delivery + RX packet should invoke handler"
        );
    }
}

// -----------------------------------------------------------------------------
// Concurrency tests
// -----------------------------------------------------------------------------
#[cfg(test)]
mod concurrency_tests {
    //! Concurrency-focused tests that exercise Router’s thread-safety
    //! guarantees for logging, receiving, and processing.

    use crate::{
        config::{DataEndpoint, DataType},
        router::{BoardConfig, Clock, EndpointHandler, Router},
        serialize,
        telemetry_packet::TelemetryPacket,
        TelemetryResult,
    };
    use std::sync::atomic::{AtomicUsize, Ordering};
    use std::sync::Arc;
    use std::thread;

    /// Simple clock that always returns 0 (blanket impl<Fn() -> u64> for Clock).
    fn zero_clock() -> Box<dyn Clock + Send + Sync> {
        Box::new(|| 0u64)
    }

    // ------------------------------------------------------------------------
    // Trait sanity: Router must be Send + Sync
    // ------------------------------------------------------------------------

    /// Compile-time check: `Router` must be `Send + Sync` to be safely shared
    /// across threads.
    #[test]
    fn router_is_send_and_sync() {
        fn assert_send_sync<T: Send + Sync>() {}
        assert_send_sync::<Router>();
    }

    // ------------------------------------------------------------------------
    // Concurrent RX queue producers
    // ------------------------------------------------------------------------

    /// Multiple producer threads call `rx_packet_to_queue` on the same Router;
    /// a single drain must deliver all packets to the handler exactly once.
    #[test]
    fn concurrent_rx_queue_is_thread_safe() {
        const THREADS: usize = 4;
        const ITERS_PER_THREAD: usize = 50;
        let total = THREADS * ITERS_PER_THREAD;

        let hits = Arc::new(AtomicUsize::new(0));
        let hits_c = hits.clone();
        let handler = EndpointHandler::new_packet_handler(
            DataEndpoint::SdCard,
            move |_pkt: &TelemetryPacket| {
                hits_c.fetch_add(1, Ordering::SeqCst);
                Ok(())
            },
        );

        let router = Router::new::<fn(&[u8]) -> TelemetryResult<()>>(
            None,
            BoardConfig::new(vec![handler]),
            zero_clock(),
        );
        let r = Arc::new(router);

        let mut threads_vec = Vec::new();
        for tid in 0..THREADS {
            let r_cloned = r.clone();
            threads_vec.push(thread::spawn(move || {
                for i in 0..ITERS_PER_THREAD {
                    // Unique timestamp/payload per (thread, iteration) to avoid dedup.
                    let idx = (tid * ITERS_PER_THREAD + i) as u64;
                    let base = 1.0_f32 + idx as f32 * 0.001;
                    let pkt = TelemetryPacket::from_f32_slice(
                        DataType::GpsData,
<<<<<<< HEAD
                        &[1.0_f32, 2.0],
                        &[DataEndpoint::SdCard], // only-local endpoint
                        0,
=======
                        &[base, 2.0, 3.0],
                        &[DataEndpoint::SdCard],
                        idx,
>>>>>>> 2e56b189
                    )
                    .unwrap();
                    r_cloned.rx_packet_to_queue(pkt).unwrap();
                }
            }));
        }

        for t in threads_vec {
            t.join().expect("producer thread panicked");
        }

        r.process_rx_queue().unwrap();

        assert_eq!(
            hits.load(Ordering::SeqCst),
            total,
            "expected {total} handler invocations from RX queue"
        );
    }

    // ------------------------------------------------------------------------
    // Concurrent calls to receive_serialized
    // ------------------------------------------------------------------------

    /// Multiple threads call `receive_serialized` concurrently with the same
    /// wire buffer; each call should fan out once to the handler.
    #[test]
    fn concurrent_receive_serialized_is_thread_safe() {
        const THREADS: usize = 4;
        const ITERS_PER_THREAD: usize = 50;
        let total = THREADS * ITERS_PER_THREAD;

<<<<<<< HEAD
        // Build a single wire frame that we'll reuse across threads.
        let pkt = TelemetryPacket::from_f32_slice(
            DataType::GpsData,
            &[1.0_f32, 2.0],
            &[DataEndpoint::SdCard], // only-local endpoint → one handler per receive
            123,
        )
        .unwrap();
        let wire = serialize::serialize_packet(&pkt);
        let wire_shared = Arc::new(wire);

=======
>>>>>>> 2e56b189
        // Handler that counts how many times it is invoked.
        let hits = Arc::new(AtomicUsize::new(0));
        let hits_c = hits.clone();
        let handler = EndpointHandler::new_packet_handler(
            DataEndpoint::SdCard,
            move |_pkt: &TelemetryPacket| {
                hits_c.fetch_add(1, Ordering::SeqCst);
                Ok(())
            },
        );

        let router = Router::new::<fn(&[u8]) -> TelemetryResult<()>>(
            None,
            BoardConfig::new(vec![handler]),
            zero_clock(),
        );
        let r = Arc::new(router);

        let mut threads_vec = Vec::new();
        for tid in 0..THREADS {
            let r_cloned = r.clone();
            threads_vec.push(thread::spawn(move || {
                for i in 0..ITERS_PER_THREAD {
                    let idx = (tid * ITERS_PER_THREAD + i) as u64;
                    let base = 1.0_f32 + idx as f32 * 0.001;
                    let pkt = TelemetryPacket::from_f32_slice(
                        DataType::GpsData,
                        &[base, 2.0, 3.0],
                        &[DataEndpoint::SdCard],
                        idx,
                    )
                    .unwrap();
                    let wire = serialize::serialize_packet(&pkt);
                    r_cloned
                        .rx_serialized(&wire)
                        .expect("receive_serialized failed");
                }
            }));
        }

        for t in threads_vec {
            t.join().expect("receive thread panicked");
        }

        assert_eq!(
            hits.load(Ordering::SeqCst),
            total,
            "expected {total} handler invocations from receive_serialized"
        );
    }

    // ------------------------------------------------------------------------
    // Concurrent logging + processing
    // ------------------------------------------------------------------------

    /// One thread logs to TX queue while another drains queues; verify that
    /// every logged packet is transmitted once and delivered once to the
    /// local handler.
    #[test]
    fn concurrent_logging_and_processing_is_thread_safe() {
        use std::thread;

        const ITERS: usize = 200;

        // Count how many frames are actually transmitted on the "bus".
        let tx_count = Arc::new(AtomicUsize::new(0));
        let txc = tx_count.clone();
        let tx = move |bytes: &[u8]| -> TelemetryResult<()> {
            assert!(!bytes.is_empty());
            txc.fetch_add(1, Ordering::SeqCst);
            Ok(())
        };

        // Local handler that counts how many packets it sees.
        let rx_count = Arc::new(AtomicUsize::new(0));
        let rxc = rx_count.clone();
        let handler = EndpointHandler::new_packet_handler(
            DataEndpoint::SdCard,
            move |_pkt: &TelemetryPacket| {
                rxc.fetch_add(1, Ordering::SeqCst);
                Ok(())
            },
        );

        // Shared router: TX + one local endpoint.
        let router = Router::new(Some(tx), BoardConfig::new(vec![handler]), zero_clock());
        let r = Arc::new(router);

        // ---------------- Logger thread ----------------
        let r_logger = r.clone();
        let logger = thread::spawn(move || {
            for _ in 0..ITERS {
                r_logger
                    .log_queue(DataType::GpsData, &[1.0_f32, 2.0])
                    .expect("log_queue failed");
            }
        });

        // ---------------- Drainer thread ----------------
        let r_drain = r.clone();
        let rx_counter = rx_count.clone();
        let drainer = thread::spawn(move || {
            // Keep draining until we've seen all expected local handler invocations.
            while rx_counter.load(Ordering::SeqCst) < ITERS {
                r_drain
                    .process_all_queues()
                    .expect("process_all_queues failed");
                thread::yield_now();
            }
        });

        // Wait for both threads to finish.
        logger.join().expect("logger thread panicked");
        drainer.join().expect("drainer thread panicked");

        // After both threads are done, all queued messages should have been
        // transmitted and delivered to the local handler exactly once each.
        let rx = rx_count.load(Ordering::SeqCst);
        let tx = tx_count.load(Ordering::SeqCst);

        assert_eq!(rx, ITERS, "expected {ITERS} handler calls, got {rx}");
        assert_eq!(tx, ITERS, "expected {ITERS} TX frames, got {tx}");
    }

    /// Mix concurrent logging, RX-queue insertion, and queue draining; ensure
    /// that all work is eventually processed exactly once.
    #[test]
    fn concurrent_log_receive_and_process_mix_is_thread_safe() {
        use std::thread;

        const LOG_ITERS: usize = 100;
        const RX_ITERS: usize = 100;

        let tx_count = Arc::new(AtomicUsize::new(0));
        let txc = tx_count.clone();
        let tx = move |bytes: &[u8]| -> TelemetryResult<()> {
            assert!(!bytes.is_empty());
            txc.fetch_add(1, Ordering::SeqCst);
            Ok(())
        };

        let rx_count = Arc::new(AtomicUsize::new(0));
        let rxc = rx_count.clone();
        let handler = EndpointHandler::new_packet_handler(
            DataEndpoint::SdCard,
            move |_pkt: &TelemetryPacket| {
                rxc.fetch_add(1, Ordering::SeqCst);
                Ok(())
            },
        );

        let router = Router::new(Some(tx), BoardConfig::new(vec![handler]), zero_clock());
        let r = Arc::new(router);

        // ---------- Logger thread ----------
        let r_logger = r.clone();
        let t_logger = thread::spawn(move || {
<<<<<<< HEAD
            let data: [f32; 2] = [1.0, 2.0];
            for _ in 0..LOG_ITERS {
=======
            for i in 0..LOG_ITERS {
                let base = 1.0_f32 + i as f32 * 0.01;
>>>>>>> 2e56b189
                r_logger
                    .log_queue(DataType::GpsData, &[base, 2.0, 3.0])
                    .expect("log_queue failed");
            }
        });

        // ---------- RX thread ----------
        let r_rx = r.clone();
        let t_rx = thread::spawn(move || {
            for i in 0..RX_ITERS {
                let base = 4.0_f32 + i as f32 * 0.01;
                let pkt = TelemetryPacket::from_f32_slice(
                    DataType::GpsData,
<<<<<<< HEAD
                    &[4.0, 5.0],
=======
                    &[base, 5.0, 6.0],
>>>>>>> 2e56b189
                    &[DataEndpoint::SdCard],
                    i as u64,
                )
                .unwrap();
                r_rx.rx_packet_to_queue(pkt)
                    .expect("rx_packet_to_queue failed");
            }
        });

        // ---------- Processor thread ----------
        let r_proc = r.clone();
        let rx_counter = rx_count.clone();
        let t_proc = thread::spawn(move || {
            while rx_counter.load(Ordering::SeqCst) < LOG_ITERS + RX_ITERS {
                r_proc
                    .process_all_queues()
                    .expect("process_all_queues failed");
                thread::yield_now();
            }
        });

        t_logger.join().expect("logger thread panicked");
        t_rx.join().expect("rx thread panicked");
        t_proc.join().expect("processor thread panicked");

        let tx = tx_count.load(Ordering::SeqCst);
        let rx = rx_count.load(Ordering::SeqCst);
        assert_eq!(tx, LOG_ITERS, "expected {LOG_ITERS} TX frames");
        assert_eq!(
            rx,
            LOG_ITERS + RX_ITERS,
            "expected {LOG_ITERS}+{RX_ITERS} handler invocations"
        );
    }
}
mod data_conversion_types {

    // ---------------------------------------------------------------------------
    // TelemetryPacket typed data accessors
    // ---------------------------------------------------------------------------

    use crate::config::{DataEndpoint, DataType};
    use crate::telemetry_packet::TelemetryPacket;
    use crate::{get_data_type, MessageDataType, TelemetryError, MAX_VALUE_DATA_TYPE};

    /// data_as_f32 should round-trip values written via from_f32_slice.
    #[test]
    fn data_as_f32_roundtrips_gps() {
        let eps = &[DataEndpoint::SdCard, DataEndpoint::GroundStation];
        let src = [1.5_f32, -2.25];

        let pkt = TelemetryPacket::from_f32_slice(DataType::GpsData, &src, eps, 42).unwrap();
        let vals = pkt.data_as_f32().unwrap();

        assert_eq!(vals, src);
    }

    /// Calling a mismatched accessor (e.g. data_as_u16 on a Float32 packet)
    /// must return TelemetryError::TypeMismatch.
    #[test]
    fn mismatched_typed_accessor_returns_type_mismatch() {
        let eps = &[DataEndpoint::SdCard];
        let src = [1.0_f32, 2.0];

        let pkt = TelemetryPacket::from_f32_slice(DataType::GpsData, &src, eps, 0).unwrap();

        let res = pkt.data_as_u16();
        match res {
            Err(TelemetryError::TypeMismatch { .. }) => {}
            other => panic!("expected TypeMismatch, got {other:?}"),
        }
    }

    /// If there is a Bool-typed DataType in the schema, ensure data_as_bool
    /// decodes non-zero bytes to true and zero to false.
    #[test]
    fn data_as_bool_decodes_nonzero() {
        // Find any Bool-typed DataType in the schema.
        let mut bool_ty_opt = None;
        for i in 0..=MAX_VALUE_DATA_TYPE {
            if let Some(ty) = DataType::try_from_u32(i) {
                if get_data_type(ty) == MessageDataType::Bool {
                    bool_ty_opt = Some(ty);
                    break;
                }
            }
        }

        // If the schema doesn't define any Bool-typed messages, skip this test.
        let bool_ty = match bool_ty_opt {
            Some(t) => t,
            None => return,
        };

        let eps = &[DataEndpoint::SdCard];
        let vals = [true];

        let pkt = TelemetryPacket::from_bool_slice(bool_ty, &vals, eps, 0).unwrap();
        let decoded = pkt.data_as_bool().unwrap();
        assert_eq!(decoded, vals);
    }
}

// -----------------------------------------------------------------------------
// Relay tests
// -----------------------------------------------------------------------------
#[cfg(test)]
mod relay_tests {
    //! Tests for the serialized relay fan-out behavior and timeout semantics.

    use crate::router::Clock;

    use crate::relay::Relay;
    use crate::tests::timeout_tests::StepClock;
    use crate::{TelemetryError, TelemetryResult};
    use core::sync::atomic::{AtomicUsize, Ordering};
    use std::sync::{Arc, Mutex};

    /// Simple zero clock for tests that don't care about timeouts.
    fn zero_clock() -> Box<dyn Clock + Send + Sync> {
        Box::new(|| 0u64)
    }

    /// A small "bus" that records frames seen by each relay side.
    #[derive(Clone)]
    struct SideBus {
        frames: Arc<Mutex<Vec<Vec<u8>>>>,
    }

    impl SideBus {
        fn new() -> (
            Self,
            impl Fn(&[u8]) -> TelemetryResult<()> + Send + Sync + 'static,
        ) {
            let frames = Arc::new(Mutex::new(Vec::<Vec<u8>>::new()));
            let frames_c = frames.clone();
            let tx = move |bytes: &[u8]| -> TelemetryResult<()> {
                frames_c.lock().unwrap().push(bytes.to_vec());
                Ok(())
            };
            (Self { frames }, tx)
        }

        fn len(&self) -> usize {
            self.frames.lock().unwrap().len()
        }

        fn first(&self) -> Option<Vec<u8>> {
            self.frames.lock().unwrap().get(0).cloned()
        }
    }

    /// Basic fan-out: one source side should be relayed to all *other* sides,
    /// and never loop back to the source.
    #[test]
    fn relay_basic_fan_out() {
        let relay = Relay::new(zero_clock());

        // Three sides: A, B, C
        let (bus_a, tx_a) = SideBus::new();
        let (bus_b, tx_b) = SideBus::new();
        let (bus_c, tx_c) = SideBus::new();

        let id_a = relay.add_side("A", tx_a);
        let _id_b = relay.add_side("B", tx_b);
        let _id_c = relay.add_side("C", tx_c);

        let frame = [0xAAu8, 0xBB, 0xCC];

        // Inject from A
        relay
            .rx_serialized_from_side(id_a, &frame)
            .expect("rx_serialized_from_side failed");

        // Drain all queues → should deliver once to B and once to C.
        relay
            .process_all_queues()
            .expect("process_all_queues failed");

        assert_eq!(bus_a.len(), 0, "source side must not receive its own frame");
        assert_eq!(bus_b.len(), 1, "side B should see one frame");
        assert_eq!(bus_c.len(), 1, "side C should see one frame");

        assert_eq!(bus_b.first().unwrap(), frame);
        assert_eq!(bus_c.first().unwrap(), frame);
    }

    /// Ensure invalid side IDs are rejected with a TelemetryError::HandlerError.
    #[test]
    fn relay_invalid_side_id_returns_error() {
        let relay = Relay::new(zero_clock());

        // No sides registered; any index is invalid.
        let res = relay.rx_serialized_from_side(0, &[0x01, 0x02]);
        match res {
            Err(TelemetryError::HandlerError(msg)) => {
                assert!(
                    msg.contains("relay: invalid side id"),
                    "unexpected error message: {msg}"
                );
            }
            other => panic!("expected HandlerError for invalid side id, got {other:?}"),
        }
    }

    /// After clear_queues, no pending TX/RX items should be processed.
    #[test]
    fn relay_clear_queues_drops_pending_work() {
        let relay = Relay::new(zero_clock());

        let tx_count_b = Arc::new(AtomicUsize::new(0));
        let tx_count_c = Arc::new(AtomicUsize::new(0));

        let tx_b_c = tx_count_b.clone();
        let tx_b = move |bytes: &[u8]| -> TelemetryResult<()> {
            assert!(!bytes.is_empty());
            tx_b_c.fetch_add(1, Ordering::SeqCst);
            Ok(())
        };

        let tx_c_c = tx_count_c.clone();
        let tx_c = move |bytes: &[u8]| -> TelemetryResult<()> {
            assert!(!bytes.is_empty());
            tx_c_c.fetch_add(1, Ordering::SeqCst);
            Ok(())
        };

        let id_a = relay.add_side("A", |_b| Ok(()));
        relay.add_side("B", tx_b);
        relay.add_side("C", tx_c);

        // Queue some RX work from A.
        relay
            .rx_serialized_from_side(id_a, &[0x01, 0x02, 0x03])
            .unwrap();
        relay
            .rx_serialized_from_side(id_a, &[0x04, 0x05, 0x06])
            .unwrap();

        // Expand RX → TX, but do not deliver yet.
        relay.process_rx_queue().unwrap();

        // Drop all queued items.
        relay.clear_queues();

        // Nothing should be delivered now.
        relay.process_all_queues().unwrap();

        assert_eq!(
            tx_count_b.load(Ordering::SeqCst),
            0,
            "no frames should be sent to side B after clear_queues"
        );
        assert_eq!(
            tx_count_c.load(Ordering::SeqCst),
            0,
            "no frames should be sent to side C after clear_queues"
        );
    }

    /// Non-zero timeout budget should be able to stop processing early,
    /// leaving additional work for a later drain.
    #[test]
    fn relay_timeout_limits_work_per_call() {
        // Step clock: each now_ms() call advances by 10ms.
        let clock = StepClock::new_box(0, 10);
        let relay = Relay::new(clock);

        let tx_count = Arc::new(AtomicUsize::new(0));
        let txc = tx_count.clone();
        let tx = move |bytes: &[u8]| -> TelemetryResult<()> {
            assert!(!bytes.is_empty());
            txc.fetch_add(1, Ordering::SeqCst);
            Ok(())
        };

        let id_src = relay.add_side("SRC", |_b| Ok(()));
        relay.add_side("DST", tx);

        // Queue multiple RX items from SRC, each with a unique frame to avoid dedup.
        for i in 0..5u8 {
            relay
                .rx_serialized_from_side(id_src, &[0xDE, 0xAD, 0xBE, 0xE0 + i])
                .unwrap();
        }

        // With step=10 and timeout=5:
        //   - start = 0
        //   - after first RX, now_ms() == 10 → exceeds budget before any TX.
        relay
            .process_all_queues_with_timeout(5)
            .expect("process_all_queues_with_timeout failed");

        // No TX should have happened yet, but there is still work queued.
        assert_eq!(
            tx_count.load(Ordering::SeqCst),
            0,
            "timeout should have prevented any TX in first call"
        );

        // Now drain fully; all fan-out TX items should be delivered.
        relay
            .process_all_queues_with_timeout(0)
            .expect("final drain failed");

        // Each of the 5 RX frames fans out from SRC -> DST (1 destination).
        assert_eq!(
            tx_count.load(Ordering::SeqCst),
            5,
            "expected all queued frames to be delivered after full drain"
        );
    }

    /// Basic sanity: concurrent RX producers should not panic and should
    /// deliver all frames after a full drain.
    #[test]
    fn relay_concurrent_rx_is_thread_safe() {
        use std::thread;

        const THREADS: usize = 4;
        const ITERS_PER_THREAD: usize = 25;
        let total_frames = THREADS * ITERS_PER_THREAD;

        let relay = Arc::new(Relay::new(zero_clock()));

        let tx_count = Arc::new(AtomicUsize::new(0));
        let txc = tx_count.clone();
        relay.add_side("SRC", |_b| Ok(()));
        relay.add_side("DST", move |bytes: &[u8]| -> TelemetryResult<()> {
            assert!(!bytes.is_empty());
            txc.fetch_add(1, Ordering::SeqCst);
            Ok(())
        });

        let mut threads_vec = Vec::new();
        for tid in 0..THREADS {
            let r = relay.clone();
            threads_vec.push(thread::spawn(move || {
                for i in 0..ITERS_PER_THREAD {
                    let idx = (tid * ITERS_PER_THREAD + i) as u8;
                    // Unique last byte per (thread, iteration) to avoid dedup.
                    r.rx_serialized_from_side(0, &[1, 2, 3, idx]).unwrap();
                }
            }));
        }

        for t in threads_vec {
            t.join().expect("producer thread panicked");
        }

        relay
            .process_all_queues_with_timeout(0)
            .expect("drain failed");

        assert_eq!(
            tx_count.load(Ordering::SeqCst),
            total_frames,
            "expected {total_frames} relayed frames"
        );
    }
}

#[cfg(test)]
mod dedupe_tests {
    //! Tests specifically for RX/relay deduplication behavior.

    use crate::config::{DataEndpoint, DataType};
    use crate::relay::Relay;
    use crate::router::{BoardConfig, Clock, EndpointHandler, Router};
    use crate::tests::timeout_tests::StepClock;
    use crate::{serialize, telemetry_packet::TelemetryPacket, TelemetryResult};

    use std::sync::atomic::{AtomicUsize, Ordering};
    use std::sync::Arc;

    /// Simple clock that always returns 0.
    fn zero_clock() -> Box<dyn Clock + Send + Sync> {
        Box::new(|| 0u64)
    }

    // -----------------------------------------------------------------------
    // Router dedupe tests
    // -----------------------------------------------------------------------

    /// Repeatedly calling `rx_serialized` with the *same* wire frame must only
    /// deliver it once to local handlers.
    #[test]
    fn router_rx_serialized_deduplicates_identical_frames() {
        let hits = Arc::new(AtomicUsize::new(0));
        let hits_c = hits.clone();

        let handler = EndpointHandler::new_packet_handler(
            DataEndpoint::SdCard,
            move |_pkt: &TelemetryPacket| {
                hits_c.fetch_add(1, Ordering::SeqCst);
                Ok(())
            },
        );

        // Router with no TX; only RX + local fan-out.
        let r = Router::new::<fn(&[u8]) -> TelemetryResult<()>>(
            None,
            BoardConfig::new(vec![handler]),
            zero_clock(),
        );

        // Build a single wire frame we will reuse.
        let pkt = TelemetryPacket::from_f32_slice(
            DataType::GpsData,
            &[1.0_f32, 2.0, 3.0],
            &[DataEndpoint::SdCard],
            0,
        )
        .unwrap();
        let wire = serialize::serialize_packet(&pkt);

        // Feed the identical frame many times.
        for _ in 0..5 {
            r.rx_serialized(&wire).unwrap();
        }

        assert_eq!(
            hits.load(Ordering::SeqCst),
            1,
            "rx_serialized should deliver identical frames only once"
        );
    }

    /// Even if time advances between deliveries, the same frame must still be
    /// deduped (i.e. dedupe is not time-window based).
    #[test]
    fn router_rx_serialized_dedup_persists_across_time_advance() {
        let hits = Arc::new(AtomicUsize::new(0));
        let hits_c = hits.clone();

        let handler = EndpointHandler::new_packet_handler(
            DataEndpoint::SdCard,
            move |_pkt: &TelemetryPacket| {
                hits_c.fetch_add(1, Ordering::SeqCst);
                Ok(())
            },
        );

        // Step clock that advances every time we look at it.
        let clock = StepClock::new_box(0, 1_000);
        let r = Router::new::<fn(&[u8]) -> TelemetryResult<()>>(
            None,
            BoardConfig::new(vec![handler]),
            clock,
        );

        let pkt = TelemetryPacket::from_f32_slice(
            DataType::GpsData,
            &[1.0_f32, 2.0, 3.0],
            &[DataEndpoint::SdCard],
            0,
        )
        .unwrap();
        let wire = serialize::serialize_packet(&pkt);

        // First time → delivered.
        r.rx_serialized(&wire).unwrap();
        // Time advances inside router via Clock, but dedupe should still drop it.
        r.rx_serialized(&wire).unwrap();

        assert_eq!(
            hits.load(Ordering::SeqCst),
            1,
            "dedupe should persist even as clock advances"
        );
    }

    /// Two *different* frames must both be delivered, never deduped against
    /// each other.
    #[test]
    fn router_rx_serialized_does_not_dedupe_different_frames() {
        let hits = Arc::new(AtomicUsize::new(0));
        let hits_c = hits.clone();

        let handler = EndpointHandler::new_packet_handler(
            DataEndpoint::SdCard,
            move |_pkt: &TelemetryPacket| {
                hits_c.fetch_add(1, Ordering::SeqCst);
                Ok(())
            },
        );

        let r = Router::new::<fn(&[u8]) -> TelemetryResult<()>>(
            None,
            BoardConfig::new(vec![handler]),
            zero_clock(),
        );

        // Frame A
        let pkt_a = TelemetryPacket::from_f32_slice(
            DataType::GpsData,
            &[1.0_f32, 2.0, 3.0],
            &[DataEndpoint::SdCard],
            0,
        )
        .unwrap();
        let wire_a = serialize::serialize_packet(&pkt_a);

        // Frame B (different payload)
        let pkt_b = TelemetryPacket::from_f32_slice(
            DataType::GpsData,
            &[4.0_f32, 5.0, 6.0],
            &[DataEndpoint::SdCard],
            0,
        )
        .unwrap();
        let wire_b = serialize::serialize_packet(&pkt_b);

        r.rx_serialized(&wire_a).unwrap();
        r.rx_serialized(&wire_b).unwrap();

        assert_eq!(
            hits.load(Ordering::SeqCst),
            2,
            "different frames must never be deduplicated"
        );
    }

    // -----------------------------------------------------------------------
    // Relay dedupe tests
    // -----------------------------------------------------------------------

    /// For a single relay side, repeatedly injecting the *same* serialized
    /// frame should fan out exactly once to other sides.
    #[test]
    fn relay_deduplicates_identical_frames_per_side() {
        let relay = Relay::new(zero_clock());

        let tx_count_b = Arc::new(AtomicUsize::new(0));
        let tx_count_c = Arc::new(AtomicUsize::new(0));

        let tx_b_c = tx_count_b.clone();
        let tx_b = move |bytes: &[u8]| -> TelemetryResult<()> {
            assert!(!bytes.is_empty());
            tx_b_c.fetch_add(1, Ordering::SeqCst);
            Ok(())
        };

        let tx_c_c = tx_count_c.clone();
        let tx_c = move |bytes: &[u8]| -> TelemetryResult<()> {
            assert!(!bytes.is_empty());
            tx_c_c.fetch_add(1, Ordering::SeqCst);
            Ok(())
        };

        let id_src = relay.add_side("SRC", |_b| Ok(()));
        relay.add_side("B", tx_b);
        relay.add_side("C", tx_c);

        let frame = [0xDEu8, 0xAD, 0xBE, 0xEF];

        for _ in 0..5 {
            relay
                .rx_serialized_from_side(id_src, &frame)
                .expect("rx_serialized_from_side failed");
        }

        relay
            .process_all_queues_with_timeout(0)
            .expect("process_all_queues_with_timeout failed");

        assert_eq!(
            tx_count_b.load(Ordering::SeqCst),
            1,
            "side B should see one deduplicated frame"
        );
        assert_eq!(
            tx_count_c.load(Ordering::SeqCst),
            1,
            "side C should see one deduplicated frame"
        );
    }

    /// Even when time advances, identical frames from the same side should
    /// still be deduped (no time-based expiry).
    #[test]
    fn relay_dedup_persists_across_time_advance() {
        // Step clock that advances each time now_ms() is called.
        let clock = StepClock::new_box(0, 1_000);
        let relay = Relay::new(clock);

        let tx_count = Arc::new(AtomicUsize::new(0));
        let txc = tx_count.clone();

        let id_src = relay.add_side("SRC", |_b| Ok(()));
        relay.add_side("DST", move |bytes: &[u8]| -> TelemetryResult<()> {
            assert!(!bytes.is_empty());
            txc.fetch_add(1, Ordering::SeqCst);
            Ok(())
        });

        let frame = [0x01u8, 0x02, 0x03];

        relay
            .rx_serialized_from_side(id_src, &frame)
            .expect("first rx_serialized_from_side failed");
        relay
            .process_all_queues_with_timeout(0)
            .expect("first drain failed");

        relay
            .rx_serialized_from_side(id_src, &frame)
            .expect("second rx_serialized_from_side failed");
        relay
            .process_all_queues_with_timeout(0)
            .expect("second drain failed");

        assert_eq!(
            tx_count.load(Ordering::SeqCst),
            1,
            "identical frame from same side should still be deduped after time advance"
        );
    }

    /// Two different frames from the same side must both be relayed.
    #[test]
    fn relay_does_not_dedupe_different_frames_from_same_side() {
        let relay = Relay::new(zero_clock());

        let tx_count = Arc::new(AtomicUsize::new(0));
        let txc = tx_count.clone();

        let id_src = relay.add_side("SRC", |_b| Ok(()));
        relay.add_side("DST", move |bytes: &[u8]| -> TelemetryResult<()> {
            assert!(!bytes.is_empty());
            txc.fetch_add(1, Ordering::SeqCst);
            Ok(())
        });

        let frame_a = [0xAAu8, 0xBB, 0xCC];
        let frame_b = [0x11u8, 0x22, 0x33];

        relay
            .rx_serialized_from_side(id_src, &frame_a)
            .expect("rx_serialized_from_side A failed");
        relay
            .rx_serialized_from_side(id_src, &frame_b)
            .expect("rx_serialized_from_side B failed");

        relay
            .process_all_queues_with_timeout(0)
            .expect("drain failed");

        assert_eq!(
            tx_count.load(Ordering::SeqCst),
            2,
            "relay must not dedupe different frames from the same side"
        );
    }
}<|MERGE_RESOLUTION|>--- conflicted
+++ resolved
@@ -717,25 +717,14 @@
 
         let r = Router::new(Some(tx), BoardConfig::new(vec![handler]), box_clock);
 
-<<<<<<< HEAD
-        // Enqueue TX (3)
-        for _ in 0..3 {
-            r.log_queue(DataType::GpsData, &[1.0_f32, 2.0])
-                .unwrap();
-        }
-        // Enqueue RX (2) with only-local endpoint
-        for _ in 0..2 {
-            r.rx_packet_to_queue(mk_rx_only_local(&[9.0, 8.0], 123))
-=======
         // Enqueue TX (3) – make each payload slightly different to avoid dedup.
         for i in 0..3usize {
             let base = 1.0_f32 + i as f32;
-            r.log_queue(DataType::GpsData, &[base, 2.0, 3.0]).unwrap();
+            r.log_queue(DataType::GpsData, &[base, 2.0]).unwrap();
         }
         // Enqueue RX (2) with only-local endpoints, and unique values/timestamps.
         for i in 0..2u64 {
-            r.rx_packet_to_queue(mk_rx_only_local(&[9.0 + i as f32, 8.0, 7.0], 123 + i))
->>>>>>> 2e56b189
+            r.rx_packet_to_queue(mk_rx_only_local(&[9.0 + i as f32, 8.0], 123 + i))
                 .unwrap();
         }
 
@@ -775,27 +764,17 @@
             Box::new(|| UnixClock.now_ms()),
         );
 
-<<<<<<< HEAD
-        // Seed work in both queues
-        for _ in 0..5 {
-            r.log_queue(DataType::GpsData, &[1.0_f32, 2.0])
-=======
         // Seed work in both queues – make each item unique to avoid dedup.
         for i in 0..5u64 {
             let base_tx = 1.0_f32 + i as f32;
-            r.log_queue(DataType::GpsData, &[base_tx, 2.0, 3.0])
->>>>>>> 2e56b189
+            r.log_queue(DataType::GpsData, &[base_tx, 2.0])
                 .unwrap();
 
             // RX with only-local endpoint, unique payload + timestamp
             r.rx_packet_to_queue(
                 TelemetryPacket::from_f32_slice(
                     DataType::GpsData,
-<<<<<<< HEAD
-                    &[4.0, 5.0],
-=======
-                    &[4.0 + i as f32, 5.0, 6.0],
->>>>>>> 2e56b189
+                    &[4.0 + i as f32, 5.0],
                     &[DataEndpoint::SdCard],
                     1 + i,
                 )
@@ -842,26 +821,16 @@
 
         let r = Router::new(Some(tx), BoardConfig::new(vec![handler]), clock);
 
-<<<<<<< HEAD
-        // Seed work in both queues
-        for _ in 0..5 {
-            r.log_queue(DataType::GpsData, &[1.0_f32, 2.0])
-=======
         // Seed work in both queues – make each item unique to avoid dedup.
         for i in 0..5u64 {
             let base_tx = 1.0_f32 + i as f32;
-            r.log_queue(DataType::GpsData, &[base_tx, 2.0, 3.0])
->>>>>>> 2e56b189
+            r.log_queue(DataType::GpsData, &[base_tx, 2.0])
                 .unwrap();
 
             r.rx_packet_to_queue(
                 TelemetryPacket::from_f32_slice(
                     DataType::GpsData,
-<<<<<<< HEAD
-                    &[4.0, 5.0],
-=======
-                    &[4.0 + i as f32, 5.0, 6.0],
->>>>>>> 2e56b189
+                    &[4.0 + i as f32, 5.0],
                     &[DataEndpoint::SdCard],
                     1 + i,
                 )
@@ -1969,20 +1938,12 @@
         for i in 0..N {
             let base_tx = 1.0_f32 + i as f32 * 0.01;
             router
-<<<<<<< HEAD
-                .log_queue(DataType::GpsData, &[1.0_f32, 2.0])
-=======
-                .log_queue(DataType::GpsData, &[base_tx, 2.0, 3.0])
->>>>>>> 2e56b189
+                .log_queue(DataType::GpsData, &[base_tx, 2.0])
                 .unwrap();
 
             let pkt = TelemetryPacket::from_f32_slice(
                 DataType::GpsData,
-<<<<<<< HEAD
-                &[9.0, 8.0],
-=======
-                &[9.0 + i as f32 * 0.01, 8.0, 7.0],
->>>>>>> 2e56b189
+                &[9.0 + i as f32 * 0.01, 8.0],
                 &[DataEndpoint::SdCard],
                 i as u64,
             )
@@ -2076,15 +2037,9 @@
                     let base = 1.0_f32 + idx as f32 * 0.001;
                     let pkt = TelemetryPacket::from_f32_slice(
                         DataType::GpsData,
-<<<<<<< HEAD
-                        &[1.0_f32, 2.0],
-                        &[DataEndpoint::SdCard], // only-local endpoint
-                        0,
-=======
-                        &[base, 2.0, 3.0],
+                        &[base, 2.0],
                         &[DataEndpoint::SdCard],
                         idx,
->>>>>>> 2e56b189
                     )
                     .unwrap();
                     r_cloned.rx_packet_to_queue(pkt).unwrap();
@@ -2117,20 +2072,6 @@
         const ITERS_PER_THREAD: usize = 50;
         let total = THREADS * ITERS_PER_THREAD;
 
-<<<<<<< HEAD
-        // Build a single wire frame that we'll reuse across threads.
-        let pkt = TelemetryPacket::from_f32_slice(
-            DataType::GpsData,
-            &[1.0_f32, 2.0],
-            &[DataEndpoint::SdCard], // only-local endpoint → one handler per receive
-            123,
-        )
-        .unwrap();
-        let wire = serialize::serialize_packet(&pkt);
-        let wire_shared = Arc::new(wire);
-
-=======
->>>>>>> 2e56b189
         // Handler that counts how many times it is invoked.
         let hits = Arc::new(AtomicUsize::new(0));
         let hits_c = hits.clone();
@@ -2158,7 +2099,7 @@
                     let base = 1.0_f32 + idx as f32 * 0.001;
                     let pkt = TelemetryPacket::from_f32_slice(
                         DataType::GpsData,
-                        &[base, 2.0, 3.0],
+                        &[base, 2.0],
                         &[DataEndpoint::SdCard],
                         idx,
                     )
@@ -2288,15 +2229,10 @@
         // ---------- Logger thread ----------
         let r_logger = r.clone();
         let t_logger = thread::spawn(move || {
-<<<<<<< HEAD
-            let data: [f32; 2] = [1.0, 2.0];
-            for _ in 0..LOG_ITERS {
-=======
             for i in 0..LOG_ITERS {
                 let base = 1.0_f32 + i as f32 * 0.01;
->>>>>>> 2e56b189
                 r_logger
-                    .log_queue(DataType::GpsData, &[base, 2.0, 3.0])
+                    .log_queue(DataType::GpsData, &[base, 2.0])
                     .expect("log_queue failed");
             }
         });
@@ -2308,11 +2244,7 @@
                 let base = 4.0_f32 + i as f32 * 0.01;
                 let pkt = TelemetryPacket::from_f32_slice(
                     DataType::GpsData,
-<<<<<<< HEAD
-                    &[4.0, 5.0],
-=======
-                    &[base, 5.0, 6.0],
->>>>>>> 2e56b189
+                    &[base, 5.0],
                     &[DataEndpoint::SdCard],
                     i as u64,
                 )
@@ -2722,7 +2654,7 @@
         // Build a single wire frame we will reuse.
         let pkt = TelemetryPacket::from_f32_slice(
             DataType::GpsData,
-            &[1.0_f32, 2.0, 3.0],
+            &[1.0_f32, 2.0],
             &[DataEndpoint::SdCard],
             0,
         )
@@ -2766,7 +2698,7 @@
 
         let pkt = TelemetryPacket::from_f32_slice(
             DataType::GpsData,
-            &[1.0_f32, 2.0, 3.0],
+            &[1.0_f32, 2.0],
             &[DataEndpoint::SdCard],
             0,
         )
@@ -2809,7 +2741,7 @@
         // Frame A
         let pkt_a = TelemetryPacket::from_f32_slice(
             DataType::GpsData,
-            &[1.0_f32, 2.0, 3.0],
+            &[1.0_f32, 2.0],
             &[DataEndpoint::SdCard],
             0,
         )
@@ -2819,7 +2751,7 @@
         // Frame B (different payload)
         let pkt_b = TelemetryPacket::from_f32_slice(
             DataType::GpsData,
-            &[4.0_f32, 5.0, 6.0],
+            &[4.0_f32, 5.0],
             &[DataEndpoint::SdCard],
             0,
         )
