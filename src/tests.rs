use crate::config::{get_message_meta, STATIC_HEX_LENGTH, STATIC_STRING_LENGTH};
use crate::get_needed_message_size;
use crate::router::{Clock, EndpointHandler};
use crate::telemetry_packet::{DataEndpoint, DataType, TelemetryPacket};
use crate::{get_data_type, message_meta, MessageDataType, TelemetryError};
use std::sync::atomic::{AtomicUsize, Ordering};
use std::sync::{Arc, Mutex};

/// Compute a valid test payload length for a given [`DataType`], respecting the
/// schema’s static/dynamic element counts and element widths.
///
/// This is used throughout tests to avoid hard-coding per-type sizes.

// a clock that gets the system time as a u64 milliseconds since unix epoch.
struct UnixClock;

impl Clock for UnixClock {
    fn now_ms(&self) -> u64 {
        use std::time::{SystemTime, UNIX_EPOCH};
        let start = SystemTime::now();
        let since_the_epoch = start
            .duration_since(UNIX_EPOCH)
            .expect("Time went backwards");
        since_the_epoch.as_millis() as u64
    }
}

fn test_payload_len_for(ty: DataType) -> usize {
    match message_meta(ty).element_count {
        crate::MessageElementCount::Static(_) => get_needed_message_size(ty),
        crate::MessageElementCount::Dynamic => {
            // Pick reasonable defaults per data kind
            match get_data_type(ty) {
                MessageDataType::String => STATIC_STRING_LENGTH, // router error-path expects this
                MessageDataType::Binary => STATIC_HEX_LENGTH,    // any bytes; size-bounded
                // numeric/bool: must be multiple of element width → use “schema element count”
                other => {
                    let w = match other {
                        MessageDataType::UInt8 | MessageDataType::Int8 | MessageDataType::Bool => 1,
                        MessageDataType::UInt16 | MessageDataType::Int16 => 2,
                        MessageDataType::UInt32
                        | MessageDataType::Int32
                        | MessageDataType::Float32 => 4,
                        MessageDataType::UInt64
                        | MessageDataType::Int64
                        | MessageDataType::Float64 => 8,
                        MessageDataType::UInt128 | MessageDataType::Int128 => 16,
                        MessageDataType::String | MessageDataType::Binary => 1,
                        MessageDataType::NoData => 0,
                    };
                    let elems = get_message_meta(ty).element_count.into().max(1);
                    w * elems
                }
            }
        }
    }
}

/// Build a simple handler that increments an [`AtomicUsize`] each time it sees
/// a packet on the `SD_CARD` endpoint.
///
/// Used by various queue/timeout and concurrency tests.
fn get_handler(rx_count_c: Arc<AtomicUsize>) -> EndpointHandler {
    EndpointHandler::new_packet_handler(DataEndpoint::SdCard, move |_pkt: &TelemetryPacket| {
        rx_count_c.fetch_add(1, Ordering::SeqCst);
        Ok(())
    })
}

/// Build a handler for `SD_CARD` that:
/// - asserts `GPS_DATA` element width is `4` (f32),
/// - decodes the payload as little-endian `f32`,
/// - stores `(DataType, Vec<f32>)` into the shared `Mutex`.
fn get_sd_card_handler(sd_seen_c: Arc<Mutex<Option<(DataType, Vec<f32>)>>>) -> EndpointHandler {
    EndpointHandler::new_packet_handler(DataEndpoint::SdCard, move |pkt: &TelemetryPacket| {
        // sanity: element sizing must be 4 bytes (f32) for GPS_DATA
        let elems = get_message_meta(pkt.data_type())
            .element_count
            .into()
            .max(1);
        let per_elem = get_needed_message_size(pkt.data_type()) / elems;
        assert_eq!(pkt.data_type(), DataType::GpsData);
        assert_eq!(per_elem, 4, "GPS_DATA expected f32 elements");

        // decode f32 little-endian
        let mut vals = Vec::with_capacity(pkt.payload().len() / 4);
        for chunk in pkt.payload().chunks_exact(4) {
            vals.push(f32::from_le_bytes(chunk.try_into().unwrap()));
        }

        *sd_seen_c.lock().unwrap() = Some((pkt.data_type(), vals));
        Ok(())
    })
}

/// Helper that asserts `result` is a [`TelemetryError::HandlerError`].
///
/// Used in tests that expect error propagation from handlers/tx.
fn handle_errors(result: Result<(), TelemetryError>) {
    match result {
        Ok(_) => panic!("Expected router.send to return Err due to handler failure"),
        Err(e) => match e {
            TelemetryError::HandlerError(_) => {} // expected
            _ => panic!("Expected TelemetryError::HandlerError, got {:?}", e),
        },
    }
}

// -----------------------------------------------------------------------------
// Basic packet + router smoke tests
// -----------------------------------------------------------------------------
#[cfg(test)]
mod tests {
    //! Basic smoke tests for packet roundtrip, string formatting, and simple
    //! router send/receive paths.

    use crate::router::RouterMode;
    use crate::tests::get_sd_card_handler;
    use crate::tests::timeout_tests::StepClock;
    use crate::{
        config::{DataEndpoint, DataType},
        router::Router,
        serialize,
        telemetry_packet::TelemetryPacket,
        TelemetryResult,
    };
    use std::sync::{Arc, Mutex};
    use std::vec::Vec;

    /// Serialize/deserialize a GPS packet and ensure all fields and payload
    /// bytes round-trip exactly.
    #[test]
    fn serialize_roundtrip_gps() {
        // GPS: 3 * f32
        let endpoints = &[DataEndpoint::SdCard, DataEndpoint::GroundStation];
        let pkt = TelemetryPacket::from_f32_slice(
            DataType::GpsData,
            &[5.2141414, 3.1342144],
            endpoints,
            0,
        )
        .unwrap();

        pkt.validate().unwrap();

        let bytes = serialize::serialize_packet(&pkt);
        let rpkt = serialize::deserialize_packet(&bytes).unwrap();

        rpkt.validate().unwrap();
        assert_eq!(rpkt.data_type(), pkt.data_type());
        assert_eq!(rpkt.data_size(), pkt.data_size());
        assert_eq!(rpkt.timestamp(), pkt.timestamp());
        assert_eq!(&*rpkt.endpoints(), &*pkt.endpoints());
        assert_eq!(&*rpkt.payload(), &*pkt.payload());
    }

    /// Verify `header_string()` format for a simple GPS packet.
    #[test]
    fn header_string_matches_expectation() {
        let endpoints = &[DataEndpoint::SdCard, DataEndpoint::GroundStation];
        let pkt =
            TelemetryPacket::from_f32_slice(DataType::GpsData, &[1.0, 2.0], endpoints, 0)
                .unwrap();
        let s = pkt.header_string();
        assert_eq!(
            s,
            "Type: GPS_DATA, Data Size: 8, Sender: TEST_PLATFORM, Endpoints: [SD_CARD, GROUND_STATION], Timestamp: 0 (0s 000ms)"
        );
    }

    /// Ensure `to_string()` includes the float values and the general header.
    #[test]
    fn packet_to_string_formats_floats() {
        let endpoints = &[DataEndpoint::SdCard, DataEndpoint::GroundStation];
        let pkt =
            TelemetryPacket::from_f32_slice(DataType::GpsData, &[1.0, 2.5], endpoints, 0)
                .unwrap();

        let text = pkt.to_string();
        assert!(text.starts_with(
            "{Type: GPS_DATA, Data Size: 8, Sender: TEST_PLATFORM, Endpoints: [SD_CARD, GROUND_STATION], Timestamp: 0 (0s 000ms), Data: "
        ));
        assert!(text.contains("1"));
        assert!(text.contains("2.5"));
    }

    /// End-to-end test: `Router::log` → TX callback (serialize/deserialize) →
    /// local handler decoding f32 payload.
    #[test]
    fn router_sends_and_receives() {
        use crate::router::{Router, RouterConfig};

        // capture spaces
        let tx_seen: Arc<Mutex<Option<TelemetryPacket>>> = Arc::new(Mutex::new(None));
        let sd_seen_decoded: Arc<Mutex<Option<(DataType, Vec<f32>)>>> = Arc::new(Mutex::new(None));

        // transmitter: record the deserialized packet we "sent"
        let tx_seen_c = tx_seen.clone();
        let transmit = move |bytes: &[u8]| -> TelemetryResult<()> {
            let pkt = serialize::deserialize_packet(bytes)?;
            *tx_seen_c.lock().unwrap() = Some(pkt);
            Ok(())
        };

        // local SD handler: decode payload to f32s and record (ty, values)
        let sd_seen_c = sd_seen_decoded.clone();
        let sd_handler = get_sd_card_handler(sd_seen_c);
        let box_clock = StepClock::new_default_box();

        let router = Router::new(
            Some(transmit),
            RouterMode::Sink,
            RouterConfig::new(vec![sd_handler]),
            box_clock,
        );

        // send GPS_DATA (3 * f32) using Router::log (uses default endpoints from schema)
        let data = [1.0_f32, 2.0];
        router.log(DataType::GpsData, &data).unwrap();

        // --- assertions ---

        // remote transmitter saw the same type & bytes
        let tx_pkt = tx_seen
            .lock()
            .unwrap()
            .clone()
            .expect("no tx packet recorded");
        assert_eq!(tx_pkt.data_type(), DataType::GpsData);
        assert_eq!(tx_pkt.payload().len(), 2 * 4);
        // compare bytes exactly to what log() would have produced
        let mut expected = Vec::new();
        for v in data {
            expected.extend_from_slice(&v.to_le_bytes());
        }
        assert_eq!(&*tx_pkt.payload(), &*expected);

        // local SD handler decoded to f32s and recorded (type, values)
        let (seen_ty, seen_vals) = sd_seen_decoded
            .lock()
            .unwrap()
            .clone()
            .expect("no sd packet recorded");
        assert_eq!(seen_ty, DataType::GpsData);
        assert_eq!(seen_vals, data);
    }

    /// A small “bus” that records transmitted frames for TX/RX queue tests.
    struct TestBus {
        frames: Arc<Mutex<Vec<Vec<u8>>>>,
    }

    impl TestBus {
        /// Create a `TestBus` and a TX function that pushes any transmitted bytes
        /// into an internal `Vec<Vec<u8>>`.
        fn new() -> (
            Self,
            impl Fn(&[u8]) -> TelemetryResult<()> + Send + Sync + 'static,
        ) {
            let frames = Arc::new(Mutex::new(Vec::<Vec<u8>>::new()));
            let tx_frames = frames.clone();
            let tx = move |bytes: &[u8]| -> TelemetryResult<()> {
                // capture the exact wire bytes
                tx_frames.lock().unwrap().push(bytes.to_vec());
                Ok(())
            };
            (Self { frames }, tx)
        }
    }

    /// TX router enqueues packets, flushes to a `TestBus`, and an RX router
    /// consumes them from its receive queue and delivers to a local handler.
    #[test]
    fn queued_roundtrip_between_two_routers() {
        // --- Set up a TX router that only sends (no local endpoints) ---
        let (bus, tx_fn) = TestBus::new();
        let box_clock_tx = StepClock::new_default_box();
        let box_clock_rx = StepClock::new_default_box();

        let tx_router = Router::new(
            Some(tx_fn),
            RouterMode::Sink,
            Default::default(),
            box_clock_tx,
        );

        // --- Set up an RX router with a local SD handler that decodes f32 payloads ---
        let seen: Arc<Mutex<Option<(DataType, Vec<f32>)>>> = Arc::new(Mutex::new(None));
        let seen_c = seen.clone();
        let sd_handler = get_sd_card_handler(seen_c);
        fn tx_handler(_bytes: &[u8]) -> TelemetryResult<()> {
            // RX router does not transmit in this test
            Ok(())
        }

        let rx_router = Router::new(
            Some(tx_handler),
            RouterMode::Sink,
            crate::router::RouterConfig::new(vec![sd_handler]),
            box_clock_rx,
        );

        // --- 1) Sender enqueues a packet for TX ---
        let data = [1.0_f32, 2.0];
        tx_router.log_queue(DataType::GpsData, &data).unwrap();

        // --- 2) Flush TX queue -> pushes wire frames into TestBus ---
        tx_router.process_tx_queue().unwrap();

        // --- 3) Deliver captured frames into RX router's *received queue* ---
        let frames = bus.frames.lock().unwrap().clone();
        assert_eq!(frames.len(), 1, "expected exactly one TX frame");
        for frame in &frames {
            rx_router.rx_serialized_packet_to_queue(frame).unwrap();
        }

        // --- 4) Drain RX queue -> invokes local handlers ---
        rx_router.process_rx_queue().unwrap();

        // --- Assertions: handler got the right data ---
        let (ty, vals) = seen.lock().unwrap().clone().expect("no packet delivered");
        assert_eq!(ty, DataType::GpsData);
        assert_eq!(vals, data);
    }

    /// Demonstrate “self-delivery” by feeding serialized frames from a router’s
    /// own TX back into its RX queue.
    #[test]
    fn queued_self_delivery_via_receive_queue() {
        // If you expect a node to handle its *own* packets, you must explicitly
        // feed them back into its received queue (mirroring “broadcast to self”).
        let (bus, tx_fn) = TestBus::new();
        let box_clock = StepClock::new_default_box();

        let router = Router::new(Some(tx_fn), RouterMode::Sink, Default::default(), box_clock);

        // Enqueue for transmit
        let data = [10.0_f32, 10.25];
        router.log_queue(DataType::GpsData, &data).unwrap();

        let data = [10.0_f32];
        router.log_queue(DataType::BatteryVoltage, &data).unwrap();

        let data = [10.0_f32, 10.24];
        router.log_queue(DataType::GpsData, &data).unwrap();
        // Flush -> frame appears on the "bus"
        router.process_tx_queue().unwrap();
        let frames = bus.frames.lock().unwrap().clone();
        assert_eq!(frames.len(), 3);

        // Feed back into *the same* router's received queue
        router.rx_serialized_packet_to_queue(&frames[0]).unwrap();

        // Now draining the received queue should dispatch to any matching local endpoints.
        // (This router has no endpoints; this test just proves the queue path is exercised.)
        router.process_rx_queue().unwrap();
    }
}

// ---- Helpers (test-local) ----

/// Build a deterministic packet with a raw 3-byte payload [0x13, 0x21, 0x34]
/// encoded as three `f32` values, endpoints [SD_CARD, RADIO], and timestamp
/// `1123581321`.
///
/// We intentionally do not call `validate()` because `GPS_DATA` usually expects
/// 3×`f32` (12 bytes) and this is for formatting/copying tests only.
fn fake_telemetry_packet_bytes() -> TelemetryPacket {
    use crate::config::{DataEndpoint, DataType};

    let payload = [0x13 as f32, 0x21 as f32]; // f32 values
    let endpoints = [DataEndpoint::SdCard, DataEndpoint::GroundStation];

    TelemetryPacket::from_f32_slice(DataType::GpsData, &payload, &endpoints, 1123581321).unwrap()
}

/// Copy helper that mirrors the C++ behavior, but uses raw pointers so we can
/// test the “same pointer” case without violating Rust’s borrow rules.
///
/// Safety: Caller must ensure `dest` and `src` are valid for reads/writes.
unsafe fn copy_telemetry_packet_raw(
    dest: *mut TelemetryPacket,
    src: *const TelemetryPacket,
) -> Result<(), &'static str> {
    if dest.is_null() || src.is_null() {
        return Err("null packet");
    }
    if core::ptr::eq(dest, src as *mut TelemetryPacket) {
        // same object → OK no-op
        return Ok(());
    }

    let s = unsafe { &*src };
    let d = unsafe { &mut *dest };

    // Deep copy: new endpoints slice and new payload buffer
    let endpoints_vec: Vec<DataEndpoint> = s.endpoints().iter().copied().collect();
    let payload_arc: Arc<[u8]> = Arc::from(&*s.payload());

    let new_pkt = TelemetryPacket::new(
        s.data_type(),
        &endpoints_vec,
        s.sender(),
        s.timestamp(),
        payload_arc,
    )
    .map_err(|_| "packet validation failed")?;

    *d = new_pkt;
    Ok(())
}

// ---- Converted tests ----

/// Port of C++: TEST(Helpers, PacketHexToString).
/// Ensures `to_hex_string()` matches exactly the expected legacy format.
#[test]
fn helpers_packet_hex_to_string() {
    let pkt = fake_telemetry_packet_bytes();
    let got = pkt.to_hex_string();
    let expect = "Type: GPS_DATA, Data Size: 8, Sender: TEST_PLATFORM, Endpoints: [SD_CARD, GROUND_STATION], Timestamp: 1123581321 (312h 06m 21s 321ms), Data (hex): 0x00 0x00 0x98 0x41 0x00 0x00 0x04 0x42";
    assert_eq!(got, expect);
}

/// Port of C++: TEST(Helpers, CopyTelemetryPacket).
/// Exercises `copy_telemetry_packet_raw` for null, self-copy, and deep copy.
#[test]
fn helpers_copy_telemetry_packet() {
    // (1) null dest → error
    let src = fake_telemetry_packet_bytes();
    let st = unsafe { copy_telemetry_packet_raw(core::ptr::null_mut(), &src as *const _) };
    assert!(st.is_err());

    // (2) same pointer (no-op) → OK
    let mut same = fake_telemetry_packet_bytes();
    let same_ptr: *mut TelemetryPacket = &mut same;
    let st = unsafe { copy_telemetry_packet_raw(same_ptr, same_ptr as *const _) };
    assert!(st.is_ok());

    // (3) distinct objects → deep copy and equal fields
    let mut dest = TelemetryPacket::new(
        src.data_type(),
        &src.endpoints(), // &[DataEndpoint]
        src.sender(),     // Arc<str>
        src.timestamp(),
        Arc::from(&*src.payload()), // deep copy payload
    )
    .expect("src packet should be valid");

    let st = unsafe { copy_telemetry_packet_raw(&mut dest as *mut _, &src as *const _) };
    assert!(st.is_ok());

    // element-by-element compare
    assert_eq!(dest.timestamp(), src.timestamp());
    assert_eq!(dest.data_type(), src.data_type());
    assert_eq!(dest.data_size(), src.data_size());
    assert_eq!(dest.endpoints().len(), src.endpoints().len());
    for i in 0..dest.endpoints().len() {
        assert_eq!(dest.endpoints()[i], src.endpoints()[i]);
    }
    assert_eq!(&*dest.payload(), &*src.payload());
}

// -----------------------------------------------------------------------------
// Error propagation & handler-failure tests
// -----------------------------------------------------------------------------
#[cfg(test)]
mod handler_failure_tests {
    //! Tests around handler failures and how they generate/route
    //! `TELEMETRY_ERROR` packets.

    use super::*;
    use crate::config::DEVICE_IDENTIFIER;
    use crate::router::{EndpointHandler, RouterMode};
    use crate::router::{Router, RouterConfig};
    use crate::telemetry_packet::DataType;
    use crate::tests::timeout_tests::StepClock;
    use crate::{TelemetryError, MAX_VALUE_DATA_TYPE};
    use alloc::{sync::Arc, vec, vec::Vec};
    use core::sync::atomic::{AtomicUsize, Ordering};
    use std::sync::Mutex;

    /// Helper: convert an index into a valid [`DataEndpoint`] for tests.
    fn ep(idx: u32) -> DataEndpoint {
        DataEndpoint::try_from_u32(idx).expect("Need endpoint present in enum for tests")
    }

    /// Pick any valid [`DataType`] from the enum range for generic tests.
    fn pick_any_type() -> DataType {
        for i in 0..=MAX_VALUE_DATA_TYPE {
            if let Some(ty) = DataType::try_from_u32(i) {
                return ty;
            }
        }
        panic!("No usable DataType found for tests");
    }

    /// Build a zeroed payload of valid length for the given type using
    /// [`test_payload_len_for`].
    fn payload_for(ty: DataType) -> Vec<u8> {
        vec![0u8; test_payload_len_for(ty)]
    }

    /// If a local handler fails, ensure:
    /// - other local endpoints get the original packet,
    /// - and a `TELEMETRY_ERROR` packet with the right text is sent.
    #[test]
    fn local_handler_failure_sends_error_packet_to_other_locals() {
        let ty = pick_any_type();
        let ts = 42_u64;
        let failing_ep = ep(0);
        let other_ep = ep(1);

        // Capture the packets that reach the "other_ep" handler.
        let recv_count = Arc::new(AtomicUsize::new(0));
        let last_payload = Arc::new(Mutex::new(String::new()));

        let recv_count_c = recv_count.clone();
        let last_payload_c = last_payload.clone();

        let failing = EndpointHandler::new_packet_handler(failing_ep, |_pkt: &TelemetryPacket| {
            Err(TelemetryError::BadArg)
        });

        let capturing =
            EndpointHandler::new_packet_handler(other_ep, move |pkt: &TelemetryPacket| {
                if pkt.data_type() == DataType::TelemetryError {
                    *last_payload_c.lock().unwrap() = pkt.to_string();
                }
                recv_count_c.fetch_add(1, Ordering::SeqCst);
                Ok(())
            });

        let box_clock = StepClock::new_default_box();

        let router = Router::new::<fn(&[u8]) -> crate::TelemetryResult<()>>(
            None,
            RouterMode::Sink,
            RouterConfig::new(vec![failing, capturing]),
            box_clock,
        );

        let pkt = TelemetryPacket::new(
            ty,
            &[failing_ep, other_ep],
            DEVICE_IDENTIFIER,
            ts,
            Arc::<[u8]>::from(payload_for(ty)),
        )
        .unwrap();

        handle_errors(router.tx(pkt));

        // The capturing handler should have seen the original packet and then the error packet.
        assert!(
            recv_count.load(Ordering::SeqCst) >= 1,
            "capturing handler should have been invoked at least once"
        );

        // Verify exact payload text produced by handle_callback_error(Some(dest), e)
        let expected = format!(
            "{{Type: TELEMETRY_ERROR, Data Size: {:?}, Sender: TEST_PLATFORM, Endpoints: [GROUND_STATION], Timestamp: 0 (0s 000ms), Error: (\"Handler for endpoint {:?} failed on device {:?}: {:?}\")}}",
            68,
            failing_ep,
            DEVICE_IDENTIFIER,
            TelemetryError::BadArg
        );
        let got = last_payload.lock().unwrap().clone();
        assert_eq!(got, expected, "mismatch in TelemetryError payload text");
    }

    /// If the TX callback fails, ensure:
    /// - a `TELEMETRY_ERROR` is generated,
    /// - it is delivered to all local endpoints,
    /// - and the error text matches expectation.
    #[test]
    fn tx_failure_sends_error_packet_to_all_local_endpoints() {
        let ty = pick_any_type();
        let ts = 31415_u64;

        // One local endpoint (to receive error), one "remote" endpoint (not in handlers)
        let local_ep = ep(0);
        let remote_ep = ep(1);

        let saw_error = Arc::new(AtomicUsize::new(0));
        let last_payload = Arc::new(Mutex::new(String::new()));
        let saw_error_c = saw_error.clone();
        let last_payload_c = last_payload.clone();

        let capturing =
            EndpointHandler::new_packet_handler(local_ep, move |pkt: &TelemetryPacket| {
                if pkt.data_type() == DataType::TelemetryError {
                    *last_payload_c.lock().unwrap() = pkt.to_string();
                    saw_error_c.fetch_add(1, Ordering::SeqCst);
                }
                Ok(())
            });

        let tx_fail =
            |_bytes: &[u8]| -> crate::TelemetryResult<()> { Err(TelemetryError::Io("boom")) };
        let box_clock = StepClock::new_default_box();

        let router = Router::new(
            Some(tx_fail),
            RouterMode::Sink,
            RouterConfig::new(vec![capturing]),
            box_clock,
        );

        let pkt = TelemetryPacket::new(
            ty,
            // include both a local and a non-local endpoint so any_remote == true
            &[local_ep, remote_ep],
            "router_test",
            ts,
            Arc::<[u8]>::from(payload_for(ty)),
        )
        .unwrap();

        handle_errors(router.tx(pkt));

        assert!(
            saw_error.load(Ordering::SeqCst) >= 1,
            "local handler should have received TelemetryError after TX failures"
        );

        // Exact text from handle_callback_error(None, e)
        let expected = format!(
            "{{Type: TELEMETRY_ERROR, Data Size: {:?}, Sender: TEST_PLATFORM, Endpoints: [SD_CARD], Timestamp: 0 (0s 000ms), Error: (\"TX Handler failed on device {:?}: {:?}\")}}",
            55,
            DEVICE_IDENTIFIER,
            TelemetryError::Io("boom")
        );
        let got = last_payload.lock().unwrap().clone();
        assert_eq!(got, expected, "mismatch in TelemetryError payload text");
    }
}

// -----------------------------------------------------------------------------
// Timeout and queue-draining behavior tests
// -----------------------------------------------------------------------------
#[cfg(test)]
mod timeout_tests {
    //! Tests for `process_*_queue*` functions and timeout semantics,
    //! including u64 wraparound handling.

    use crate::config::DataEndpoint;
    use crate::router::{EndpointHandler, RouterMode};
    use crate::tests::{get_handler, UnixClock};
    use crate::{
        router::Clock, router::Router, router::RouterConfig, telemetry_packet::DataType,
        telemetry_packet::TelemetryPacket, TelemetryResult,
    };
    use core::sync::atomic::{AtomicU64, AtomicUsize, Ordering};
    use std::sync::Arc;
    // ---------------- Mock clock ----------------

    /// A deterministic clock that steps forward by `step` ms on each `now_ms()`
    /// call, starting from `start`. Used to test timeout budget behavior.
    pub(crate) struct StepClock {
        t: AtomicU64,
        step: u64,
    }

    impl StepClock {
        pub fn new_box(start: u64, step: u64) -> Box<dyn Clock + Send + Sync> {
            Box::new(StepClock::new(start, step))
        }
        pub fn new_default_box() -> Box<dyn Clock + Send + Sync> {
            Box::new(StepClock::new(0, 0))
        }
        pub fn new(start: u64, step: u64) -> Self {
            Self {
                t: AtomicU64::new(start),
                step,
            }
        }
    }

    impl Clock for StepClock {
        #[inline]
        fn now_ms(&self) -> u64 {
            // returns current, then advances by step (wraps naturally in u64)
            self.t.fetch_add(self.step, Ordering::Relaxed)
        }
    }

    // ---------------- Helpers ----------------

    /// Create a GPS packet with only a local endpoint (`SD_CARD`), avoiding any
    /// implicit re-TX during receive.
    fn mk_rx_only_local(vals: &[f32], ts: u64) -> TelemetryPacket {
        TelemetryPacket::from_f32_slice(
            DataType::GpsData,
            vals,
            &[DataEndpoint::SdCard], // <- only local
            ts,
        )
        .unwrap()
    }

    /// Build a TX function that increments `counter` for each frame sent.
    fn tx_counter(
        counter: Arc<AtomicUsize>,
    ) -> impl Fn(&[u8]) -> TelemetryResult<()> + Send + Sync + 'static {
        move |bytes: &[u8]| {
            assert!(!bytes.is_empty());
            counter.fetch_add(1, Ordering::SeqCst);
            Ok(())
        }
    }

    /// `timeout == 0` must drain both TX and RX queues fully, regardless of
    /// clock, and local handlers see all packets.
    #[test]
    fn process_all_queues_timeout_zero_drains_fully() {
        let tx_count = Arc::new(AtomicUsize::new(0));
        let tx = tx_counter(tx_count.clone());

        let rx_count = Arc::new(AtomicUsize::new(0));
        let rx_count_c = rx_count.clone();
        let handler = EndpointHandler::new_packet_handler(
            DataEndpoint::SdCard,
            move |_pkt: &TelemetryPacket| {
                rx_count_c.fetch_add(1, Ordering::SeqCst);
                Ok(())
            },
        );

        let box_clock = StepClock::new_default_box();

        let r = Router::new(
            Some(tx),
            RouterMode::Sink,
            RouterConfig::new(vec![handler]),
            box_clock,
        );

        // Enqueue TX (3) – make each payload slightly different to avoid dedup.
        for i in 0..3usize {
            let base = 1.0_f32 + i as f32;
            r.log_queue(DataType::GpsData, &[base, 2.0]).unwrap();
        }
        // Enqueue RX (2) with only-local endpoints, and unique values/timestamps.
        for i in 0..2u64 {
            r.rx_packet_to_queue(mk_rx_only_local(&[9.0 + i as f32, 8.0], 123 + i))
                .unwrap();
        }

        // timeout = 0 → drain fully
        r.process_all_queues_with_timeout(0).unwrap();

        // TX: all three frames should be sent
        assert_eq!(
            tx_count.load(Ordering::SeqCst),
            3,
            "all TX packets should be sent"
        );
        // RX handler was invoked for each TX (local delivery) + each RX = 3 + 2 = 5
        assert_eq!(
            rx_count.load(Ordering::SeqCst),
            5,
            "handler sees TX+RX packets"
        );
    }

    /// With non-zero timeout and step = 10ms, timeout 5ms should allow exactly
    /// one iteration (at most one TX and one RX).
    #[test]
    fn process_all_queues_respects_nonzero_timeout_budget_one_receive_one_send() {
        let tx_count = Arc::new(AtomicUsize::new(0));
        let tx = tx_counter(tx_count.clone());

        let rx_count = Arc::new(AtomicUsize::new(0));
        let rx_count_c = rx_count.clone();
        let handler = get_handler(rx_count_c);

        // Use a real-time clock; current implementation may process more than one
        // iteration in a single call depending on timing.
        let r = Router::new(
            Some(tx),
            RouterMode::Sink,
            RouterConfig::new(vec![handler]),
            Box::new(|| UnixClock.now_ms()),
        );

        // Seed work in both queues – make each item unique to avoid dedup.
        for i in 0..5u64 {
            let base_tx = 1.0_f32 + i as f32;
            r.log_queue(DataType::GpsData, &[base_tx, 2.0])
                .unwrap();

            // RX with only-local endpoint, unique payload + timestamp
            r.rx_packet_to_queue(
                TelemetryPacket::from_f32_slice(
                    DataType::GpsData,
                    &[4.0 + i as f32, 5.0],
                    &[DataEndpoint::SdCard],
                    1 + i,
                )
                .unwrap(),
            )
            .unwrap();
        }

        // Non-zero timeout: must do *some* work, but we no longer require
        // exactly-one-iteration semantics.
        r.process_all_queues_with_timeout(5).unwrap();

        let first_tx = tx_count.load(Ordering::SeqCst);
        let first_rx = rx_count.load(Ordering::SeqCst);

        // Sanity: non-zero timeout should result in some progress.
        assert!(
            first_tx + first_rx > 0,
            "expected some work to be done with non-zero timeout"
        );
        // Upper bounds: we can’t have done more than all queued work.
        assert!(
            first_tx <= 5 && first_rx <= 10,
            "processed more items than were queued (tx={first_tx}, rx={first_rx})"
        );

        // Drain the rest to prove there was more work left / everything eventually completes.
        r.process_all_queues_with_timeout(0).unwrap();
        assert_eq!(tx_count.load(Ordering::SeqCst), 5);
        assert_eq!(rx_count.load(Ordering::SeqCst), 10); // 5 (TX locals) + 5 (RX)
    }

    /// Similar to previous, but with step=5 and timeout=10 to allow up to two
    /// iterations; expect one TX + one RX handler call.
    #[test]
    fn process_all_queues_respects_nonzero_timeout_budget_two_receive_one_send() {
        let tx_count = Arc::new(AtomicUsize::new(0));
        let tx = tx_counter(tx_count.clone());

        let rx_count = Arc::new(AtomicUsize::new(0));
        let rx_count_c = rx_count.clone();
        let handler = get_handler(rx_count_c);
        let clock = StepClock::new_box(0, 5);

        let r = Router::new(
            Some(tx),
            RouterMode::Sink,
            RouterConfig::new(vec![handler]),
            clock,
        );

        // Seed work in both queues – make each item unique to avoid dedup.
        for i in 0..5u64 {
            let base_tx = 1.0_f32 + i as f32;
            r.log_queue(DataType::GpsData, &[base_tx, 2.0])
                .unwrap();

            r.rx_packet_to_queue(
                TelemetryPacket::from_f32_slice(
                    DataType::GpsData,
                    &[4.0 + i as f32, 5.0],
                    &[DataEndpoint::SdCard],
                    1 + i,
                )
                .unwrap(),
            )
            .unwrap();
        }

        // Step is 5ms per call; timeout 10ms allows two iterations max
        r.process_all_queues_with_timeout(10).unwrap();

        assert_eq!(
            tx_count.load(Ordering::SeqCst),
            1,
            "expected exactly one TX in a single iteration"
        );
        assert_eq!(
            rx_count.load(Ordering::SeqCst),
            2,
            "expected one TX local + one RX handler call"
        );

        // Drain the rest to prove there was more work left
        r.process_all_queues_with_timeout(0).unwrap();
        assert_eq!(tx_count.load(Ordering::SeqCst), 5);
        assert_eq!(rx_count.load(Ordering::SeqCst), 10); // 5 (TX locals) + 5 (RX)
    }

    /// Ensure timeout math remains correct near `u64::MAX`, i.e. when the clock
    /// wraps around, and that we still do at most one iteration.
    #[test]
    fn process_all_queues_handles_u64_wraparound() {
        let tx_count = Arc::new(AtomicUsize::new(0));
        let tx = tx_counter(tx_count.clone());

        let rx_count = Arc::new(AtomicUsize::new(0));
        let rx_count_c = rx_count.clone();
        let handler = get_handler(rx_count_c);
        let start = u64::MAX - 1;
        let clock = StepClock::new_box(start, 2);
        let r = Router::new(
            Some(tx),
            RouterMode::Sink,
            RouterConfig::new(vec![handler]),
            clock,
        );

        // One TX and one RX (RX is only-local to avoid creating extra TX on receive)
        r.log_queue(DataType::GpsData, &[1.0_f32, 2.0])
            .unwrap();
        r.rx_packet_to_queue(mk_rx_only_local(&[4.0, 5.0], 7))
            .unwrap();

        // Small budget; with wrapping_sub this should allow one iteration then stop
        r.process_all_queues_with_timeout(1).unwrap();

        // One iteration can do up to one TX and one RX
        assert!(tx_count.load(Ordering::SeqCst) <= 1, "expected <=1 TX");
        assert!(
            rx_count.load(Ordering::SeqCst) <= 2,
            "local handler can be invoked by TX local delivery (+1) and RX (+1)"
        );
        // At least something should have happened
        assert!(tx_count.load(Ordering::SeqCst) + rx_count.load(Ordering::SeqCst) >= 1);
    }
}

// -----------------------------------------------------------------------------
// Extra coverage tests: error codes, header-only parsing, varints, bitmaps, etc.
// -----------------------------------------------------------------------------
#[cfg(test)]
mod tests_extra {

    //! Extra unit tests that cover previously-missing paths and invariants.
    //!
    //! These are white-box tests that exercise public APIs (and some
    //! indirect behavior) to avoid changing visibility in core modules.

    #![cfg(test)]

    use crate::config::DataEndpoint;
    use crate::router::RouterMode;
    use crate::tests::test_payload_len_for;
    use crate::{
        config::DataType, router::{Clock, EndpointHandler, Router, RouterConfig}, serialize,
        telemetry_packet::TelemetryPacket,
        TelemetryError,
        TelemetryErrorCode,
        TelemetryResult,
    };
    use alloc::{string::String, sync::Arc};
    use core::sync::atomic::{AtomicUsize, Ordering};
    use std::sync::Mutex;

    /// A tiny helper clock; we rely on the blanket `impl<Fn() -> u64> Clock`.
    fn zero_clock() -> Box<dyn Clock + Send + Sync> {
        Box::new(|| 0u64)
    }

    // --------------------------- Error/Code parity ---------------------------

    /// Validate that `TelemetryError` ↔ `TelemetryErrorCode` mapping is
    /// complete and stable, including the string forms.
    #[test]
    fn error_enum_code_roundtrip_and_strings() {
        let samples = [
            TelemetryError::InvalidType,
            TelemetryError::EmptyEndpoints,
            TelemetryError::Deserialize("oops"),
            TelemetryError::Io("disk"),
            TelemetryError::HandlerError("fail"),
            TelemetryError::MissingPayload,
            TelemetryError::TimestampInvalid,
        ];
        for e in samples {
            let code = e.to_error_code();
            // must have a stable human string (starts with a '{' per current impl)
            assert!(code.as_str().starts_with('{'));
            // round-trip numeric space
            let back = TelemetryErrorCode::try_from_i32(code as i32);
            assert!(back.is_some(), "roundtrip failed for {code:?}");
        }
    }

    // --------------------------- Header-only parsing ---------------------------

    /// Ensure header-only peek fails on truncated buffers (short read during
    /// varint parsing).
    #[test]
    fn deserialize_header_only_short_buffer_fails() {
        // v2 header is varint-based. Force a definite short read in the first varint.

        // Case A: only NEP present (0 endpoints), but no bytes for `ty` varint.
        let tiny = [0x00u8]; // NEP = 0
        let err = serialize::peek_envelope(&tiny).unwrap_err();
        matches_deser_err(err);

        // Case B: NEP present, and a *truncated* varint (continuation bit set, but no following byte).
        let truncated = [0x00u8, 0x80]; // NEP=0, then start varint with continuation bit
        let err = serialize::peek_envelope(&truncated).unwrap_err();
        matches_deser_err(err);
    }

    /// Ensure header size is a valid prefix of the serialized wire image.
    #[test]
    fn header_size_is_prefix_of_wire_image() {
        let pkt = TelemetryPacket::from_f32_slice(
            DataType::GpsData,
            &[1.0, 2.0],
            &[DataEndpoint::SdCard, DataEndpoint::GroundStation],
            123,
        )
        .unwrap();

        let wire = serialize::serialize_packet(&pkt);
        let hdr = serialize::header_size_bytes(&pkt);
        assert!(hdr <= wire.len());

        // header must decode from the start (i.e., NEP + scalars exists)
        assert!(hdr > 0);
    }

    /// Helper: assert an error is a `Deserialize` variant.
    fn matches_deser_err(e: TelemetryError) {
        match e {
            TelemetryError::Deserialize(_) => {}
            other => panic!("expected Deserialize error, got {other:?}"),
        }
    }

    /// Ensure serialization is canonical: serialize → deserialize → serialize
    /// produces identical bytes (ULEB128 canonical form).
    #[test]
    fn serializer_is_canonical_roundtrip() {
        use crate::config::{DataEndpoint, DataType};
        use crate::{serialize, telemetry_packet::TelemetryPacket};

        // Dynamic payload to avoid schema constraints and let us vary sizes later.
        let msg = "hello world";
        let pkt = TelemetryPacket::from_str_slice(
            DataType::TelemetryError,
            msg,
            &[DataEndpoint::SdCard, DataEndpoint::GroundStation],
            0,
        )
        .unwrap();

        let wire1 = serialize::serialize_packet(&pkt);
        let pkt2 = serialize::deserialize_packet(&wire1).unwrap();
        let wire2 = serialize::serialize_packet(&pkt2);

        // ULEB128 is canonical (no leading 0x80 “more” bytes), so bytes must match
        assert_eq!(&*wire1, &*wire2, "serializer must be canonical");
    }

    /// Validate varint scalar growth: header and wire size should increase
    /// when fields that are encoded as varints get larger.
    #[test]
    fn serializer_varint_scalars_grow_as_expected() {
        use crate::config::{DataEndpoint, DataType};
        use crate::{serialize, telemetry_packet::TelemetryPacket};

        // Helper to build a TelemetryError string payload of given length.
        fn pkt_with(len: usize, sender_len: usize, ts: u64) -> TelemetryPacket {
            let s = "x".repeat(sender_len);
            let payload = vec![b'A'; len]; // dynamic payload
            TelemetryPacket::new(
                DataType::TelemetryError,
                &[DataEndpoint::SdCard],
                &*s,
                ts,
                Arc::<[u8]>::from(payload),
            )
            .unwrap()
        }

        // Case 1: small (all varints fit in 1 byte)
        let p1 = pkt_with(10, 5, 0x7F); // <= 127
        let w1 = serialize::serialize_packet(&p1);
        let h1 = serialize::header_size_bytes(&p1);
        assert!(h1 >= 1 + 4, "NEP + 4 one-byte varints minimum");

        // Case 2: two-byte varints for size/sender_len
        let p2 = pkt_with(200, 200, 0x7F);
        let w2 = serialize::serialize_packet(&p2);
        let h2 = serialize::header_size_bytes(&p2);
        assert!(w2.len() > w1.len(), "wire should grow with larger varints");
        assert!(h2 > h1, "header should grow with larger varints");

        // Case 3: bigger timestamp to push it beyond 1 byte (and usually >2)
        let p3 = pkt_with(200, 200, 1u64 << 40); // forces 6-byte varint
        let w3 = serialize::serialize_packet(&p3);
        let h3 = serialize::header_size_bytes(&p3);
        assert!(
            w3.len() > w2.len(),
            "wire should grow with larger timestamp"
        );
        assert!(h3 > h2, "header should grow with larger timestamp");

        // Size function must match exact output
        assert_eq!(serialize::packet_wire_size(&p3), w3.len());
    }

    /// Stress test for endpoint bitpacking across many endpoints and repeated
    /// copies, ensuring endpoints and payload round-trip.
    #[test]
    fn endpoints_bitpack_roundtrip_many_and_extremes() {
        use crate::{
            config::{DataEndpoint, DataType},
            serialize,
            telemetry_packet::TelemetryPacket,
            MAX_VALUE_DATA_ENDPOINT,
        };

        // Build a long endpoint list by cycling through all enum values (0..=MAX)
        let mut eps = Vec::<DataEndpoint>::new();
        for i in 0..=MAX_VALUE_DATA_ENDPOINT {
            if let Some(ep) = DataEndpoint::try_from_u32(i) {
                eps.push(ep);
            }
        }
        // Repeat to make the bitstream cross multiple bytes
        let mut endpoints = Vec::new();
        for _ in 0..4 {
            endpoints.extend_from_slice(&eps);
        }

        // Make payload dynamic so schema doesn't get in the way
        let payload = vec![0x55u8; 257]; // force 2-byte varint for data_size
        let pkt = TelemetryPacket::new(
            DataType::TelemetryError,
            &endpoints,
            "sender",
            123456,
            Arc::<[u8]>::from(payload),
        )
            .unwrap();

        let wire = serialize::serialize_packet(&pkt);
        let back = serialize::deserialize_packet(&wire).unwrap();
        assert_eq!(
            &*back.endpoints(),
            [DataEndpoint::SdCard, DataEndpoint::GroundStation, DataEndpoint::FlightController, DataEndpoint::FuelBoard, DataEndpoint::Abort],
            "endpoints must roundtrip 1:1"
        );
        assert_eq!(back.data_type(), pkt.data_type());
        assert_eq!(back.timestamp(), pkt.timestamp());
        assert_eq!(&*back.payload(), &*pkt.payload());
        assert_eq!(serialize::packet_wire_size(&pkt), wire.len());
    }

    /// For large sender/payload/timestamp, ensure `peek_envelope` and full
    /// deserialization agree on header fields and payload.
    #[test]
    fn peek_envelope_matches_full_parse_on_large_values() {
        use crate::config::{DataEndpoint, DataType};
        use crate::{serialize, telemetry_packet::TelemetryPacket};

        let sender = "S".repeat(10_000); // big sender (varint grows)
        let payload = vec![b'h'; 4096];
        let ts = (1u64 << 40) + 123; // large ts (varint grows)

        let pkt = TelemetryPacket::new(
            DataType::TelemetryError, // String-typed
            &[DataEndpoint::SdCard, DataEndpoint::GroundStation],
            &*sender,
            ts,
            Arc::<[u8]>::from(payload),
        )
        .unwrap();

        let wire = serialize::serialize_packet(&pkt);
        let env = serialize::peek_envelope(&wire).unwrap();
        let full = serialize::deserialize_packet(&wire).unwrap();

        assert_eq!(env.ty, pkt.data_type());
        assert_eq!(env.sender.as_ref(), pkt.sender());
        assert_eq!(env.timestamp_ms, pkt.timestamp());
        assert_eq!(&*env.endpoints, &*pkt.endpoints());

        assert_eq!(full.data_type(), pkt.data_type());
        assert_eq!(full.timestamp(), pkt.timestamp());
        assert_eq!(&*full.endpoints(), &*pkt.endpoints());
        assert_eq!(&*full.payload(), &*pkt.payload());
    }

    /// Corrupt endpoint bits in the bitmap to encode an out-of-range value,
    /// and ensure deserialization fails with an appropriate error.
    #[test]
    fn corrupt_endpoint_bits_yields_bad_endpoint_error() {
        use crate::{
            config::{DataEndpoint, DataType},
            serialize,
            telemetry_packet::TelemetryPacket,
            MAX_VALUE_DATA_ENDPOINT,
        };

        // Recompute EP_BITS the same way the module does.
        let bits = 32 - MAX_VALUE_DATA_ENDPOINT.leading_zeros();
        let ep_bits: u8 = if bits == 0 { 1 } else { bits as u8 };
        // If EP_BITS is exactly the minimum bits to encode MAX, there is room for values > MAX.
        let upper_val = (1u64 << ep_bits) - 1;
        if upper_val as u32 <= MAX_VALUE_DATA_ENDPOINT {
            // Nothing to corrupt beyond max—skip test (no larger representable value).
            return;
        }

        // Build a simple, valid packet with at least 1 endpoint.
        let pkt = TelemetryPacket::from_f32_slice(
            DataType::GpsData,
            &[1.0, 2.0],
            &[DataEndpoint::SdCard],
            123,
        )
        .unwrap();
        let mut wire = serialize::serialize_packet(&pkt).to_vec();

        // Compute where endpoint bits start (right after header varints)
        let ep_offset = serialize::header_size_bytes(&pkt);
        assert!(ep_offset < wire.len());

        // Overwrite the *first* endpoint with an out-of-range value in the bitstream.
        // Bits are packed LSB-first.
        let mut v = upper_val;
        let mut bitpos = 0usize;
        for _ in 0..ep_bits {
            let byte_idx = ep_offset + (bitpos / 8);
            let bit_off = bitpos % 8;
            // Set bit if the corresponding bit of v is 1
            if (v & 1) != 0 {
                wire[byte_idx] |= 1 << bit_off;
            } else {
                wire[byte_idx] &= !(1 << bit_off);
            }
            v >>= 1;
            bitpos += 1;
        }

        // Now deserialization must fail with a Deserialize("bad endpoint") error.
        let err = serialize::deserialize_packet(&wire).unwrap_err();
        match err {
            TelemetryError::Deserialize(msg) if msg.contains("endpoint") => {}
            other => panic!("expected bad endpoint deserialize error, got {other:?}"),
        }
    }

    /// Sanity check that header size is between 0 and full packet size, and
    /// that the computed wire size matches serialized length.
    #[test]
    fn header_size_is_prefix_and_less_than_total() {
        use crate::config::{DataEndpoint, DataType};
        use crate::{serialize, telemetry_packet::TelemetryPacket};

        let pkt = TelemetryPacket::from_f32_slice(
            DataType::GpsData,
            &[1.0, 2.0],
            &[DataEndpoint::SdCard, DataEndpoint::GroundStation],
            999,
        )
        .unwrap();

        let wire = serialize::serialize_packet(&pkt);
        let hdr = serialize::header_size_bytes(&pkt);

        assert!(hdr > 0 && hdr < wire.len());
        assert_eq!(serialize::packet_wire_size(&pkt), wire.len());
    }

    // --------------------------- UTF-8 trimming behavior ---------------------------

    /// Ensure `data_as_utf8_ref` trims trailing NUL bytes and returns a `&str`
    /// with just the meaningful content.
    #[test]
    fn data_as_utf8_ref_trims_trailing_nuls() {
        // Use a String-typed message kind. TelemetryError is used by the router with
        // a string payload and typically mapped to MessageDataType::String.
        let ty = DataType::TelemetryError;
        let mut buf = vec![0u8; test_payload_len_for(ty)];

        let s = b"hello\0\0";
        buf[..s.len()].copy_from_slice(s);

        let pkt = TelemetryPacket::new(
            ty,
            &[DataEndpoint::SdCard],
            "tester",
            0,
            Arc::<[u8]>::from(buf),
        )
        .unwrap();

        assert_eq!(pkt.data_as_utf8_ref(), Some("hello"));
    }

    // --------------------------- Queue clear semantics ---------------------------

    /// After calling `clear_queues`, no pending TX/RX items should be processed.
    #[test]
    fn clear_queues_prevents_further_processing() {
        // Transmit "bus" that counts frames sent.
        let tx_count = Arc::new(AtomicUsize::new(0));
        let tx_count_c = tx_count.clone();
        let tx = move |bytes: &[u8]| -> TelemetryResult<()> {
            assert!(!bytes.is_empty());
            tx_count_c.fetch_add(1, Ordering::SeqCst);
            Ok(())
        };

        // Local handler that counts receives.
        let rx_count = Arc::new(AtomicUsize::new(0));
        let rx_count_c = rx_count.clone();
        let handler = EndpointHandler::new_packet_handler(
            DataEndpoint::SdCard,
            move |_pkt: &TelemetryPacket| {
                rx_count_c.fetch_add(1, Ordering::SeqCst);
                Ok(())
            },
        );

        let r = Router::new(
            Some(tx),
            RouterMode::Sink,
            RouterConfig::new(vec![handler]),
            zero_clock(),
        );

        // Enqueue one TX and one RX
        let pkt_tx = TelemetryPacket::from_f32_slice(
            DataType::GpsData,
            &[1.0_f32, 2.0],
            &[DataEndpoint::SdCard, DataEndpoint::GroundStation],
            0,
        )
        .unwrap();
        let pkt_rx = TelemetryPacket::from_f32_slice(
            DataType::GpsData,
            &[4.0_f32, 5.0],
            &[DataEndpoint::SdCard], // only local to avoid extra TX during receive
            0,
        )
        .unwrap();

        r.tx_queue(pkt_tx).unwrap();
        r.rx_packet_to_queue(pkt_rx).unwrap();

        // Clearing should drop both queues before any processing.
        r.clear_queues();

        r.process_all_queues().unwrap();
        assert_eq!(
            tx_count.load(Ordering::SeqCst),
            0,
            "should not TX after clear"
        );
        assert_eq!(
            rx_count.load(Ordering::SeqCst),
            0,
            "should not RX after clear"
        );
    }

    // --------------------------- Retry semantics (indirect) ---------------------------

    /// Verify local handler retry count matches `MAX_NUMBER_OF_RETRYS` (assumed 3),
    /// and that the final error is a `HandlerError`.
    #[test]
    fn local_handler_retry_attempts_are_three() {
        // This test assumes MAX_NUMBER_OF_RETRYS == 3 in router. If that constant changes,
        // update the expected count below.
        const EXPECTED_ATTEMPTS: usize = 3; // initial try + retries

        let counter = Arc::new(AtomicUsize::new(0));
        let counter_c = counter.clone();

        // A handler that always fails but bumps a counter on each attempt.
        let failing = EndpointHandler::new_packet_handler(
            DataEndpoint::SdCard,
            move |_pkt: &TelemetryPacket| {
                counter_c.fetch_add(1, Ordering::SeqCst);
                Err(TelemetryError::BadArg)
            },
        );

        // Router with no TX (we only care about local handler invocation count).
        let r = Router::new::<fn(&[u8]) -> TelemetryResult<()>>(
            None,
            RouterMode::Sink,
            RouterConfig::new(vec![failing]),
            zero_clock(),
        );

        // Build a valid packet addressed to the failing endpoint.
        let pkt = TelemetryPacket::from_f32_slice(
            DataType::GpsData,
            &[1.0_f32, 2.0],
            &[DataEndpoint::SdCard],
            0,
        )
        .unwrap();

        // Sending should surface a HandlerError after all retries.
        let res = r.tx(pkt);
        match res {
            Err(TelemetryError::HandlerError(_)) => {}
            other => panic!("expected HandlerError after retries, got {other:?}"),
        }

        assert_eq!(
            counter.load(Ordering::SeqCst),
            EXPECTED_ATTEMPTS,
            "handler should be invoked exactly {EXPECTED_ATTEMPTS} times"
        );
    }

    // --------------------------- from_u8_slice sanity ---------------------------

    /// Ensure `TelemetryPacket::from_u8_slice` builds a valid GPS packet with
    /// expected length and timestamp.
    #[test]
    fn from_f32_slice_builds_valid_packet() {
        let need = test_payload_len_for(DataType::GpsData) / 4; // f32 count
        assert_eq!(need, 2); // schema sanity

        let bytes = vec![5.3f32; need];
        let pkt = TelemetryPacket::from_f32_slice(
            DataType::GpsData,
            &bytes,
            &[DataEndpoint::SdCard],
            12345,
        )
        .unwrap();

        assert_eq!(pkt.payload().len(), 8);
        assert_eq!(pkt.data_size(), 8);
        assert_eq!(pkt.timestamp(), 12345);
    }

    #[test]
    fn from_none_slice_builds_valid_packet() {
        let need = 0; // f32 count
        assert_eq!(need, 0); // schema sanity

        let pkt =
            TelemetryPacket::from_no_data(DataType::Heartbeat, &[DataEndpoint::SdCard], 12345)
                .unwrap();

        assert_eq!(pkt.payload().len(), 0);
        assert_eq!(pkt.data_size(), 0);
        assert_eq!(pkt.timestamp(), 12345);
    }

    // --------------------------- Header-only happy path smoke ---------------------------

    /// Header-only peek (`peek_envelope`) should match full parse for a normal
    /// encoded GPS packet.
    #[test]
    fn deserialize_header_only_then_full_parse_matches() {
        // Build a normal packet then compare header-only vs full.
        let endpoints = &[DataEndpoint::SdCard, DataEndpoint::GroundStation];
        let pkt = TelemetryPacket::from_f32_slice(
            DataType::GpsData,
            &[5.25_f32, 3.5],
            endpoints,
            42,
        )
        .unwrap();
        let wire = serialize::serialize_packet(&pkt);

        let env = serialize::peek_envelope(&wire).unwrap();
        assert_eq!(env.ty, pkt.data_type());
        assert_eq!(&*env.endpoints, &*pkt.endpoints());
        assert_eq!(env.sender.as_ref(), pkt.sender());
        assert_eq!(env.timestamp_ms, pkt.timestamp());

        let round = serialize::deserialize_packet(&wire).unwrap();
        round.validate().unwrap();
        assert_eq!(round.data_type(), pkt.data_type());
        assert_eq!(round.data_size(), pkt.data_size());
        assert_eq!(round.timestamp(), pkt.timestamp());
        assert_eq!(&*round.endpoints(), &*pkt.endpoints());
        assert_eq!(&*round.payload(), &*pkt.payload());
    }

    // --------------------------- TX failure -> error to locals (smoke) ---------------------------

    /// Smoke test: TX failure should emit a `TelemetryError` packet to local
    /// endpoints (exact string validated by more specific tests).
    #[test]
    fn tx_failure_emits_error_to_local_endpoints() {
        // A transmitter that always fails.
        let failing_tx = |_bytes: &[u8]| -> TelemetryResult<()> { Err(TelemetryError::Io("boom")) };

        // Capture what the local endpoint sees (should include a TelemetryError).
        let last_payload = Arc::new(Mutex::new(String::new()));
        let last_payload_c = last_payload.clone();

        let capturing = EndpointHandler::new_packet_handler(
            DataEndpoint::SdCard,
            move |pkt: &TelemetryPacket| {
                if pkt.data_type() == DataType::TelemetryError {
                    *last_payload_c.lock().unwrap() = pkt.to_string();
                }
                Ok(())
            },
        );

        let r = Router::new(
            Some(failing_tx),
            RouterMode::Sink,
            RouterConfig::new(vec![capturing]),
            zero_clock(),
        );

        // Include both a local and a non-local endpoint to force remote TX.
        let pkt = TelemetryPacket::from_f32_slice(
            DataType::GpsData,
            &[1.0_f32, 2.0],
            &[DataEndpoint::SdCard, DataEndpoint::GroundStation],
            7,
        )
        .unwrap();

        let res = r.tx(pkt);
        match res {
            Err(TelemetryError::HandlerError(_)) => {} // TX path wraps as HandlerError
            other => panic!("expected HandlerError from TX failure, got {other:?}"),
        }

        // Ensure something was captured (exact string is covered elsewhere)
        let got = last_payload.lock().unwrap().clone();
        assert!(
            !got.is_empty(),
            "expected TelemetryError to be delivered locally after TX failure"
        );
    }
}

// -----------------------------------------------------------------------------
// More tests: validation, enum bounds, router paths, payload helpers, etc.
// -----------------------------------------------------------------------------
#[cfg(test)]
mod tests_more {
    //! Additional coverage tests for router, packet, and serialization logic.
    //! These tests complement `tests_extra` by covering boundary,
    //! error, and fast-path behaviors not previously exercised.

    #![cfg(test)]

    use crate::config::get_message_meta;
    use crate::router::RouterMode;
    use crate::tests::UnixClock;
    use crate::{
        config::{DataEndpoint, DataType}, get_data_type, get_needed_message_size, message_meta,
        router::{Clock, EndpointHandler, Router, RouterConfig}, serialize, telemetry_packet::TelemetryPacket,
        MessageDataType,
        MessageElementCount, TelemetryError, TelemetryErrorCode,
        TelemetryResult,
        MAX_VALUE_DATA_ENDPOINT,
        MAX_VALUE_DATA_TYPE,
    };
    use alloc::{sync::Arc, vec::Vec};
    use std::sync::atomic::{AtomicUsize, Ordering};
    use std::sync::{Arc as StdArc, Mutex};

    /// Clock that always returns 0 (via closure), used where wall-clock is
    /// irrelevant and we only need a stable `Clock` impl.
    fn zero_clock() -> Box<dyn Clock + Send + Sync> {
        Box::new(|| 0u64)
    }

    // ---------------------------------------------------------------------------
    // TelemetryPacket validation edge cases
    // ---------------------------------------------------------------------------

    /// Compute a concrete length for test packets, respecting schema element
    /// counts for static/dynamic payloads.
    fn concrete_len_for_test(ty: DataType) -> usize {
        match message_meta(ty).element_count {
            MessageElementCount::Static(_) => get_needed_message_size(ty),
            MessageElementCount::Dynamic => {
                // Choose a reasonable dynamic size for tests:
                // numeric/bool → element_width * MESSAGE_ELEMENTS
                // string/hex    → 1 * MESSAGE_ELEMENTS (or any positive size)
                let w = match get_data_type(ty) {
                    MessageDataType::UInt8 | MessageDataType::Int8 | MessageDataType::Bool => 1,
                    MessageDataType::UInt16 | MessageDataType::Int16 => 2,
                    MessageDataType::UInt32 | MessageDataType::Int32 | MessageDataType::Float32 => {
                        4
                    }
                    MessageDataType::UInt64 | MessageDataType::Int64 | MessageDataType::Float64 => {
                        8
                    }
                    MessageDataType::UInt128 | MessageDataType::Int128 => 16,
                    MessageDataType::String | MessageDataType::Binary => 1,
                    MessageDataType::NoData => 0,
                };
                let elems = get_message_meta(ty).element_count.into().max(1);
                core::cmp::max(1, w * elems)
            }
        }
    }

    /// Packet creation should reject empty endpoint lists and size mismatches
    /// (for both static and dynamic payload kinds).
    #[test]
    fn packet_validate_rejects_empty_endpoints_and_size_mismatch() {
        let ty = DataType::GpsData;
        let need = concrete_len_for_test(ty);

        let err =
            TelemetryPacket::new(ty, &[], "x", 0, Arc::<[u8]>::from(vec![0u8; need])).unwrap_err();
        assert!(matches!(err, TelemetryError::EmptyEndpoints));

        // +1 ensures mismatch for both static and dynamic (not a multiple of element width)
        let err = TelemetryPacket::new(
            ty,
            &[DataEndpoint::SdCard],
            "x",
            0,
            Arc::<[u8]>::from(vec![0u8; need + 1]),
        )
        .unwrap_err();
        assert!(matches!(err, TelemetryError::SizeMismatch { .. }));
    }

    // ---------------------------------------------------------------------------
    // Enum bounds + conversion validity
    // ---------------------------------------------------------------------------

    /// Ensure `DataType`, `DataEndpoint`, and `TelemetryErrorCode` all reject
    /// values outside their numeric ranges.
    #[test]
    fn enum_conversion_bounds_and_rejections() {
        let max_ty = MAX_VALUE_DATA_TYPE;
        assert!(DataType::try_from_u32(max_ty).is_some());
        assert!(DataType::try_from_u32(max_ty + 1).is_none());

        let max_ep = MAX_VALUE_DATA_ENDPOINT;
        assert!(DataEndpoint::try_from_u32(max_ep).is_some());
        assert!(DataEndpoint::try_from_u32(max_ep + 1).is_none());

        let min = TelemetryErrorCode::MIN;
        let max = TelemetryErrorCode::MAX;
        assert!(TelemetryErrorCode::try_from_i32(min).is_some());
        assert!(TelemetryErrorCode::try_from_i32(max).is_some());
        assert!(TelemetryErrorCode::try_from_i32(min - 1).is_none());
        assert!(TelemetryErrorCode::try_from_i32(max + 1).is_none());
    }

    // ---------------------------------------------------------------------------
    // Serialization header math + ByteReader edge cases
    // ---------------------------------------------------------------------------

    /// `packet_wire_size` must match the length of the serialized output.
    #[test]
    fn packet_wire_size_matches_serialized_len() {
        let endpoints = &[DataEndpoint::SdCard, DataEndpoint::GroundStation];
        let pkt =
            TelemetryPacket::from_f32_slice(DataType::GpsData, &[1.0, 2.0], endpoints, 9)
                .unwrap();
        let need = serialize::packet_wire_size(&pkt);
        let out = serialize::serialize_packet(&pkt);
        assert_eq!(need, out.len());
    }

    // ---------------------------------------------------------------------------
    // Router serialization/deserialization paths
    // ---------------------------------------------------------------------------

    /// If only `Serialized` handlers exist, the router must not deserialize the
    /// payload and just pass the raw bytes.
    #[test]
    fn serialized_only_handlers_do_not_deserialize() {
        let pkt = TelemetryPacket::from_f32_slice(
            DataType::GpsData,
            &[1.0, 2.0],
            &[DataEndpoint::SdCard],
            123,
        )
        .unwrap();
        let wire = serialize::serialize_packet(&pkt);

        let called = StdArc::new(AtomicUsize::new(0));
        let c = called.clone();
        let handler =
            EndpointHandler::new_serialized_handler(DataEndpoint::SdCard, move |bytes: &[u8]| {
                assert!(bytes.len() >= serialize::header_size_bytes(&pkt));
                c.fetch_add(1, Ordering::SeqCst);
                Ok(())
            });

        let r = Router::new::<fn(&[u8]) -> TelemetryResult<()>>(
            None,
            RouterMode::Sink,
            RouterConfig::new(vec![handler]),
            zero_clock(),
        );
        r.rx_serialized(&wire).unwrap();
        assert_eq!(called.load(Ordering::SeqCst), 1);
    }

    /// When mixing `Packet` and `Serialized` handlers, ensure:
    /// - deserialization happens only once,
    /// - each endpoint handler is invoked exactly once.
    #[test]
    fn packet_handlers_trigger_single_deserialize_and_fan_out() {
        let endpoints = &[DataEndpoint::SdCard, DataEndpoint::GroundStation];
        let pkt =
            TelemetryPacket::from_f32_slice(DataType::GpsData, &[1.0, 2.0], endpoints, 5)
                .unwrap();
        let wire = serialize::serialize_packet(&pkt);

        let packet_called = StdArc::new(AtomicUsize::new(0));
        let serialized_called = StdArc::new(AtomicUsize::new(0));

        let ph = packet_called.clone();
        let sh = serialized_called.clone();

        let packet_h = EndpointHandler::new_packet_handler(DataEndpoint::SdCard, move |_pkt| {
            ph.fetch_add(1, Ordering::SeqCst);
            Ok(())
        });

        let serialized_h =
            EndpointHandler::new_serialized_handler(DataEndpoint::GroundStation, move |_b| {
                sh.fetch_add(1, Ordering::SeqCst);
                Ok(())
            });

        let r = Router::new::<fn(&[u8]) -> TelemetryResult<()>>(
            None,
            RouterMode::Sink,
            RouterConfig::new(vec![packet_h, serialized_h]),
            zero_clock(),
        );

        r.rx_serialized(&wire).unwrap();
        assert_eq!(packet_called.load(Ordering::SeqCst), 1);
        assert_eq!(serialized_called.load(Ordering::SeqCst), 1);
    }

    /// If all addressed endpoints are local `Packet` handlers, router should
    /// avoid serializing at all and never call TX.
    #[test]
    fn send_avoids_serialization_when_only_local_packet_handlers_exist() {
        let tx_called = StdArc::new(AtomicUsize::new(0));
        let txc = tx_called.clone();
        let tx = move |_bytes: &[u8]| -> TelemetryResult<()> {
            txc.fetch_add(1, Ordering::SeqCst);
            Ok(())
        };

        let hits = StdArc::new(AtomicUsize::new(0));
        let h = hits.clone();
        let handler = EndpointHandler::new_packet_handler(
            DataEndpoint::SdCard,
            move |pkt: &TelemetryPacket| {
                pkt.validate().unwrap();
                h.fetch_add(1, Ordering::SeqCst);
                Ok(())
            },
        );

        let r = Router::new(
            Some(tx),
            RouterMode::Sink,
            RouterConfig::new(vec![handler]),
            zero_clock(),
        );
        let pkt = TelemetryPacket::from_f32_slice(
            DataType::GpsData,
            &[1.0, 2.0],
            &[DataEndpoint::SdCard],
            0,
        )
        .unwrap();
        r.tx(pkt).unwrap();

        assert_eq!(tx_called.load(Ordering::SeqCst), 0);
        assert_eq!(hits.load(Ordering::SeqCst), 1);
    }

    /// `Router::receive` for a direct packet should invoke any matching local
    /// packet handlers exactly once.
    #[test]
    fn receive_direct_packet_invokes_handlers() {
        let called = StdArc::new(AtomicUsize::new(0));
        let c = called.clone();
        let handler = EndpointHandler::new_packet_handler(DataEndpoint::SdCard, move |_pkt| {
            c.fetch_add(1, Ordering::SeqCst);
            Ok(())
        });

        let r = Router::new::<fn(&[u8]) -> TelemetryResult<()>>(
            None,
            RouterMode::Sink,
            RouterConfig::new(vec![handler]),
            zero_clock(),
        );
        let pkt = TelemetryPacket::from_f32_slice(
            DataType::GpsData,
            &[0.5, 0.5],
            &[DataEndpoint::SdCard],
            0,
        )
        .unwrap();
        r.rx(&pkt).unwrap();

        assert_eq!(called.load(Ordering::SeqCst), 1);
    }

    // ---------------------------------------------------------------------------
    // Error payload truncation & encode_slice_le extra types
    // ---------------------------------------------------------------------------

    /// Ensure router’s internal TelemetryError payload is truncated to meta size
    /// and doesn’t grow without bound.
    #[test]
    fn error_payload_is_truncated_to_meta_size() {
        let failing_tx = |_b: &[u8]| -> TelemetryResult<()> { Err(TelemetryError::Io("boom")) };

        let captured = StdArc::new(Mutex::new(String::new()));
        let c = captured.clone();
        let handler = EndpointHandler::new_packet_handler(DataEndpoint::SdCard, move |pkt| {
            if pkt.data_type() == DataType::TelemetryError {
                *c.lock().unwrap() = pkt.to_string();
            }
            Ok(())
        });

        let r = Router::new(
            Some(failing_tx),
            RouterMode::Sink,
            RouterConfig::new(vec![handler]),
            zero_clock(),
        );
        let pkt = TelemetryPacket::from_f32_slice(
            DataType::GpsData,
            &[1.0, 2.0],
            &[DataEndpoint::SdCard, DataEndpoint::GroundStation],
            1,
        )
        .unwrap();
        let _ = r.tx(pkt);

        let s = captured.lock().unwrap().clone();
        assert!(!s.is_empty());
        assert!(s.len() < 8_192);
    }

    /// Ensure `encode_slice_le` works correctly for both `u16` and `f64`.
    #[test]
    fn encode_slice_le_u16_and_f64() {
        let vals16 = [0x0102u16, 0xA1B2];
        let got = crate::router::encode_slice_le(&vals16);
        let mut exp = Vec::new();
        for v in vals16 {
            exp.extend_from_slice(&v.to_le_bytes());
        }
        assert_eq!(&*got, &exp);

        let vals64 = [1.5f64, -2.25];
        let got = crate::router::encode_slice_le(&vals64);
        let mut exp = Vec::new();
        for v in vals64 {
            exp.extend_from_slice(&v.to_le_bytes());
        }
        assert_eq!(&*got, &exp);
    }

    /// Ensure `test_payload_len_for` respects element widths and yields lengths
    /// that are multiples of the correct width for all numeric/bool types.
    #[test]
    fn test_payload_len_for_respects_element_width() {
        use crate::tests::test_payload_len_for;

        for i in 0..=MAX_VALUE_DATA_TYPE {
            if let Some(ty) = DataType::try_from_u32(i) {
                let len = test_payload_len_for(ty);

                match get_data_type(ty) {
                    MessageDataType::String | MessageDataType::Binary => {
                        // any positive length is fine for string/hex, just sanity check
                        assert!(len >= 1, "string/hex must have at least 1 byte for {ty:?}");
                    }
                    kind => {
                        let width = match kind {
                            MessageDataType::UInt8
                            | MessageDataType::Int8
                            | MessageDataType::Bool => 1,
                            MessageDataType::UInt16 | MessageDataType::Int16 => 2,
                            MessageDataType::UInt32
                            | MessageDataType::Int32
                            | MessageDataType::Float32 => 4,
                            MessageDataType::UInt64
                            | MessageDataType::Int64
                            | MessageDataType::Float64 => 8,
                            MessageDataType::UInt128 | MessageDataType::Int128 => 16,
                            MessageDataType::String | MessageDataType::Binary => 1,
                            MessageDataType::NoData => 0,
                        };
                        if width == 0 {
                            // NoData must have zero length
                            assert_eq!(
                                len, 0,
                                "NoData type must have zero-length payload for {ty:?}"
                            );
                            return;
                        }
                        assert_eq!(
                            len % width,
                            0,
                            "test payload length {len} not multiple of element width {width} for {ty:?}"
                        );
                    }
                }
            }
        }
    }

    /// Construct an invalid varint (11 continuation bytes), and ensure
    /// `deserialize_packet` returns a `uleb128 too long` error.
    #[test]
    fn deserialize_packet_rejects_overflowed_varint() {
        use crate::serialize;
        // Construct a fake wire buffer with NEP=0, then an invalid varint (11 continuation bytes)
        let mut wire = vec![0x00u8]; // NEP = 0
        wire.extend([0xFFu8; 11]); // invalid ULEB128 (too long for u64)
        let err = serialize::deserialize_packet(&wire).unwrap_err();
        match err {
            TelemetryError::Deserialize(msg) if msg.eq("uleb128 too long") => {}
            other => panic!("expected Deserialize(uleb128 too long...) error, got {other:?}"),
        }
    }

    /// Endpoint order in the `endpoints` slice must not affect serialized bytes.
    #[test]
    fn serialize_packet_is_order_invariant_for_endpoints() {
        use crate::config::{DataEndpoint, DataType};
        use crate::{serialize, telemetry_packet::TelemetryPacket};

        let eps_a = &[DataEndpoint::GroundStation, DataEndpoint::SdCard];
        let eps_b = &[DataEndpoint::SdCard, DataEndpoint::GroundStation];

        let pkt_a =
            TelemetryPacket::from_f32_slice(DataType::GpsData, &[1.0, 2.0], eps_a, 0).unwrap();
        let pkt_b =
            TelemetryPacket::from_f32_slice(DataType::GpsData, &[1.0, 2.0], eps_b, 0).unwrap();

        let wa = serialize::serialize_packet(&pkt_a);
        let wb = serialize::serialize_packet(&pkt_b);

        assert_eq!(wa, wb, "endpoint order must not affect serialized bytes");
    }

    /// With a large number of TX and RX items, `process_all_queues_with_timeout(0)`
    /// must flush all TX and deliver all packets to handlers.
    #[test]
    fn process_all_queues_timeout_zero_handles_large_queues() {
        use crate::config::{DataEndpoint, DataType};
        use crate::router::{Router, RouterConfig};
        use crate::telemetry_packet::TelemetryPacket;
        use std::sync::Arc;
        use std::sync::atomic::{AtomicUsize, Ordering};

        let tx_count = Arc::new(AtomicUsize::new(0));
        let txc = tx_count.clone();
        let tx = move |_b: &[u8]| -> TelemetryResult<()> {
            txc.fetch_add(1, Ordering::SeqCst);
            Ok(())
        };

        let rx_count = Arc::new(AtomicUsize::new(0));
        let rxc = rx_count.clone();
        let handler = EndpointHandler::new_packet_handler(DataEndpoint::SdCard, move |_pkt| {
            rxc.fetch_add(1, Ordering::SeqCst);
            Ok(())
        });

        let router = Router::new(
            Some(tx),
            RouterMode::Sink,
            RouterConfig::new(vec![handler]),
            Box::new(|| UnixClock.now_ms()),
        );

        // Enqueue many TX and RX items with unique payloads/timestamps.
        const N: usize = 200;
        for i in 0..N {
            let base_tx = 1.0_f32 + i as f32 * 0.01;
            router
                .log_queue(DataType::GpsData, &[base_tx, 2.0])
                .unwrap();

            let pkt = TelemetryPacket::from_f32_slice(
                DataType::GpsData,
                &[9.0 + i as f32 * 0.01, 8.0],
                &[DataEndpoint::SdCard],
                i as u64,
            )
            .unwrap();
            router.rx_packet_to_queue(pkt).unwrap();
        }

        router.process_all_queues_with_timeout(0).unwrap();

        assert_eq!(tx_count.load(Ordering::SeqCst), N, "all TX should flush");
        assert_eq!(
            rx_count.load(Ordering::SeqCst),
            2 * N,
            "each TX local delivery + RX packet should invoke handler"
        );
    }
}

// -----------------------------------------------------------------------------
// Concurrency tests
// -----------------------------------------------------------------------------
#[cfg(test)]
mod concurrency_tests {
    //! Concurrency-focused tests that exercise Router’s thread-safety
    //! guarantees for logging, receiving, and processing.

    use crate::router::RouterMode;
    use crate::{
        config::{DataEndpoint, DataType},
        router::{Clock, EndpointHandler, Router, RouterConfig},
        serialize,
        telemetry_packet::TelemetryPacket,
        TelemetryResult,
    };
    use std::sync::atomic::{AtomicUsize, Ordering};
    use std::sync::Arc;
    use std::thread;

    /// Simple clock that always returns 0 (blanket impl<Fn() -> u64> for Clock).
    fn zero_clock() -> Box<dyn Clock + Send + Sync> {
        Box::new(|| 0u64)
    }

    // ------------------------------------------------------------------------
    // Trait sanity: Router must be Send + Sync
    // ------------------------------------------------------------------------

    /// Compile-time check: `Router` must be `Send + Sync` to be safely shared
    /// across threads.
    #[test]
    fn router_is_send_and_sync() {
        fn assert_send_sync<T: Send + Sync>() {}
        assert_send_sync::<Router>();
    }

    // ------------------------------------------------------------------------
    // Concurrent RX queue producers
    // ------------------------------------------------------------------------

    /// Multiple producer threads call `rx_packet_to_queue` on the same Router;
    /// a single drain must deliver all packets to the handler exactly once.
    #[test]
    fn concurrent_rx_queue_is_thread_safe() {
        const THREADS: usize = 4;
        const ITERS_PER_THREAD: usize = 50;
        let total = THREADS * ITERS_PER_THREAD;

        let hits = Arc::new(AtomicUsize::new(0));
        let hits_c = hits.clone();
        let handler = EndpointHandler::new_packet_handler(
            DataEndpoint::SdCard,
            move |_pkt: &TelemetryPacket| {
                hits_c.fetch_add(1, Ordering::SeqCst);
                Ok(())
            },
        );

        let router = Router::new::<fn(&[u8]) -> TelemetryResult<()>>(
            None,
            RouterMode::Sink,
            RouterConfig::new(vec![handler]),
            zero_clock(),
        );
        let r = Arc::new(router);

        let mut threads_vec = Vec::new();
        for tid in 0..THREADS {
            let r_cloned = r.clone();
            threads_vec.push(thread::spawn(move || {
                for i in 0..ITERS_PER_THREAD {
                    // Unique timestamp/payload per (thread, iteration) to avoid dedup.
                    let idx = (tid * ITERS_PER_THREAD + i) as u64;
                    let base = 1.0_f32 + idx as f32 * 0.001;
                    let pkt = TelemetryPacket::from_f32_slice(
                        DataType::GpsData,
                        &[base, 2.0],
                        &[DataEndpoint::SdCard],
                        idx,
                    )
                    .unwrap();
                    r_cloned.rx_packet_to_queue(pkt).unwrap();
                }
            }));
        }

        for t in threads_vec {
            t.join().expect("producer thread panicked");
        }

        r.process_rx_queue().unwrap();

        assert_eq!(
            hits.load(Ordering::SeqCst),
            total,
            "expected {total} handler invocations from RX queue"
        );
    }

    // ------------------------------------------------------------------------
    // Concurrent calls to receive_serialized
    // ------------------------------------------------------------------------

    /// Multiple threads call `receive_serialized` concurrently with the same
    /// wire buffer; each call should fan out once to the handler.
    #[test]
    fn concurrent_receive_serialized_is_thread_safe() {
        const THREADS: usize = 4;
        const ITERS_PER_THREAD: usize = 50;
        let total = THREADS * ITERS_PER_THREAD;

        // Handler that counts how many times it is invoked.
        let hits = Arc::new(AtomicUsize::new(0));
        let hits_c = hits.clone();
        let handler = EndpointHandler::new_packet_handler(
            DataEndpoint::SdCard,
            move |_pkt: &TelemetryPacket| {
                hits_c.fetch_add(1, Ordering::SeqCst);
                Ok(())
            },
        );

        let router = Router::new::<fn(&[u8]) -> TelemetryResult<()>>(
            None,
            RouterMode::Sink,
            RouterConfig::new(vec![handler]),
            zero_clock(),
        );
        let r = Arc::new(router);

        let mut threads_vec = Vec::new();
        for tid in 0..THREADS {
            let r_cloned = r.clone();
            threads_vec.push(thread::spawn(move || {
                for i in 0..ITERS_PER_THREAD {
                    let idx = (tid * ITERS_PER_THREAD + i) as u64;
                    let base = 1.0_f32 + idx as f32 * 0.001;
                    let pkt = TelemetryPacket::from_f32_slice(
                        DataType::GpsData,
                        &[base, 2.0],
                        &[DataEndpoint::SdCard],
                        idx,
                    )
                    .unwrap();
                    let wire = serialize::serialize_packet(&pkt);
                    r_cloned
                        .rx_serialized(&wire)
                        .expect("receive_serialized failed");
                }
            }));
        }

        for t in threads_vec {
            t.join().expect("receive thread panicked");
        }

        assert_eq!(
            hits.load(Ordering::SeqCst),
            total,
            "expected {total} handler invocations from receive_serialized"
        );
    }

    // ------------------------------------------------------------------------
    // Concurrent logging + processing
    // ------------------------------------------------------------------------

    /// One thread logs to TX queue while another drains queues; verify that
    /// every logged packet is transmitted once and delivered once to the
    /// local handler.
    #[test]
    fn concurrent_logging_and_processing_is_thread_safe() {
        use std::thread;

        const ITERS: usize = 200;

        // Count how many frames are actually transmitted on the "bus".
        let tx_count = Arc::new(AtomicUsize::new(0));
        let txc = tx_count.clone();
        let tx = move |bytes: &[u8]| -> TelemetryResult<()> {
            assert!(!bytes.is_empty());
            txc.fetch_add(1, Ordering::SeqCst);
            Ok(())
        };

        // Local handler that counts how many packets it sees.
        let rx_count = Arc::new(AtomicUsize::new(0));
        let rxc = rx_count.clone();
        let handler = EndpointHandler::new_packet_handler(
            DataEndpoint::SdCard,
            move |_pkt: &TelemetryPacket| {
                rxc.fetch_add(1, Ordering::SeqCst);
                Ok(())
            },
        );

        // Shared router: TX + one local endpoint.
        let router = Router::new(
            Some(tx),
            RouterMode::Sink,
            RouterConfig::new(vec![handler]),
            zero_clock(),
        );
        let r = Arc::new(router);

        // ---------------- Logger thread ----------------
        let r_logger = r.clone();
        let logger = thread::spawn(move || {
            for i in 0..ITERS {
                r_logger
<<<<<<< HEAD
                    .log_queue(DataType::GpsData, &[1.0_f32, random()])
=======
                    .log_queue(DataType::GpsData, &[1.0_f32, 5.9 + i as f32, 3.0])
>>>>>>> c5182d13
                    .expect("log_queue failed");
            }
        });

        // ---------------- Drainer thread ----------------
        let r_drain = r.clone();
        let rx_counter = rx_count.clone();
        let drainer = thread::spawn(move || {
            // Keep draining until we've seen all expected local handler invocations.
            while rx_counter.load(Ordering::SeqCst) < ITERS {
                r_drain
                    .process_all_queues()
                    .expect("process_all_queues failed");
                thread::yield_now();
            }
        });

        // Wait for both threads to finish.
        logger.join().expect("logger thread panicked");
        drainer.join().expect("drainer thread panicked");

        // After both threads are done, all queued messages should have been
        // transmitted and delivered to the local handler exactly once each.
        let rx = rx_count.load(Ordering::SeqCst);
        let tx = tx_count.load(Ordering::SeqCst);

        assert_eq!(rx, ITERS, "expected {ITERS} handler calls, got {rx}");
        assert_eq!(tx, ITERS, "expected {ITERS} TX frames, got {tx}");
    }

    /// Mix concurrent logging, RX-queue insertion, and queue draining; ensure
    /// that all work is eventually processed exactly once.
    #[test]
    fn concurrent_log_receive_and_process_mix_is_thread_safe() {
        use std::thread;

        const LOG_ITERS: usize = 100;
        const RX_ITERS: usize = 100;

        let tx_count = Arc::new(AtomicUsize::new(0));
        let txc = tx_count.clone();
        let tx = move |bytes: &[u8]| -> TelemetryResult<()> {
            assert!(!bytes.is_empty());
            txc.fetch_add(1, Ordering::SeqCst);
            Ok(())
        };

        let rx_count = Arc::new(AtomicUsize::new(0));
        let rxc = rx_count.clone();
        let handler = EndpointHandler::new_packet_handler(
            DataEndpoint::SdCard,
            move |_pkt: &TelemetryPacket| {
                rxc.fetch_add(1, Ordering::SeqCst);
                Ok(())
            },
        );

        let router = Router::new(
            Some(tx),
            RouterMode::Sink,
            RouterConfig::new(vec![handler]),
            zero_clock(),
        );
        let r = Arc::new(router);

        // ---------- Logger thread ----------
        let r_logger = r.clone();
        let t_logger = thread::spawn(move || {
            for i in 0..LOG_ITERS {
                let base = 1.0_f32 + i as f32 * 0.01;
                r_logger
                    .log_queue(DataType::GpsData, &[base, 2.0])
                    .expect("log_queue failed");
            }
        });

        // ---------- RX thread ----------
        let r_rx = r.clone();
        let t_rx = thread::spawn(move || {
            for i in 0..RX_ITERS {
                let base = 4.0_f32 + i as f32 * 0.01;
                let pkt = TelemetryPacket::from_f32_slice(
                    DataType::GpsData,
                    &[base, 5.0],
                    &[DataEndpoint::SdCard],
                    i as u64,
                )
                .unwrap();
                r_rx.rx_packet_to_queue(pkt)
                    .expect("rx_packet_to_queue failed");
            }
        });

        // ---------- Processor thread ----------
        let r_proc = r.clone();
        let rx_counter = rx_count.clone();
        let t_proc = thread::spawn(move || {
            while rx_counter.load(Ordering::SeqCst) < LOG_ITERS + RX_ITERS {
                r_proc
                    .process_all_queues()
                    .expect("process_all_queues failed");
                thread::yield_now();
            }
        });

        t_logger.join().expect("logger thread panicked");
        t_rx.join().expect("rx thread panicked");
        t_proc.join().expect("processor thread panicked");

        let tx = tx_count.load(Ordering::SeqCst);
        let rx = rx_count.load(Ordering::SeqCst);
        assert_eq!(tx, LOG_ITERS, "expected {LOG_ITERS} TX frames");
        assert_eq!(
            rx,
            LOG_ITERS + RX_ITERS,
            "expected {LOG_ITERS}+{RX_ITERS} handler invocations"
        );
    }
}
mod data_conversion_types {

    // ---------------------------------------------------------------------------
    // TelemetryPacket typed data accessors
    // ---------------------------------------------------------------------------

    use crate::config::{DataEndpoint, DataType};
    use crate::telemetry_packet::TelemetryPacket;
    use crate::{get_data_type, MessageDataType, TelemetryError, MAX_VALUE_DATA_TYPE};

    /// data_as_f32 should round-trip values written via from_f32_slice.
    #[test]
    fn data_as_f32_roundtrips_gps() {
        let eps = &[DataEndpoint::SdCard, DataEndpoint::GroundStation];
        let src = [1.5_f32, -2.25];

        let pkt = TelemetryPacket::from_f32_slice(DataType::GpsData, &src, eps, 42).unwrap();
        let vals = pkt.data_as_f32().unwrap();

        assert_eq!(vals, src);
    }

    /// Calling a mismatched accessor (e.g. data_as_u16 on a Float32 packet)
    /// must return TelemetryError::TypeMismatch.
    #[test]
    fn mismatched_typed_accessor_returns_type_mismatch() {
        let eps = &[DataEndpoint::SdCard];
        let src = [1.0_f32, 2.0];

        let pkt = TelemetryPacket::from_f32_slice(DataType::GpsData, &src, eps, 0).unwrap();

        let res = pkt.data_as_u16();
        match res {
            Err(TelemetryError::TypeMismatch { .. }) => {}
            other => panic!("expected TypeMismatch, got {other:?}"),
        }
    }

    /// If there is a Bool-typed DataType in the schema, ensure data_as_bool
    /// decodes non-zero bytes to true and zero to false.
    #[test]
    fn data_as_bool_decodes_nonzero() {
        // Find any Bool-typed DataType in the schema.
        let mut bool_ty_opt = None;
        for i in 0..=MAX_VALUE_DATA_TYPE {
            if let Some(ty) = DataType::try_from_u32(i) {
                if get_data_type(ty) == MessageDataType::Bool {
                    bool_ty_opt = Some(ty);
                    break;
                }
            }
        }

        // If the schema doesn't define any Bool-typed messages, skip this test.
        let bool_ty = match bool_ty_opt {
            Some(t) => t,
            None => return,
        };

        let eps = &[DataEndpoint::SdCard];
        let vals = [true];

        let pkt = TelemetryPacket::from_bool_slice(bool_ty, &vals, eps, 0).unwrap();
        let decoded = pkt.data_as_bool().unwrap();
        assert_eq!(decoded, vals);
    }
}

// -----------------------------------------------------------------------------
// Relay tests
// -----------------------------------------------------------------------------
#[cfg(test)]
mod relay_tests {
    //! Tests for the serialized relay fan-out behavior and timeout semantics.

    use crate::router::Clock;

    use crate::relay::Relay;
    use crate::tests::timeout_tests::StepClock;
    use crate::{TelemetryError, TelemetryResult};
    use core::sync::atomic::{AtomicUsize, Ordering};
    use std::sync::{Arc, Mutex};

    /// Simple zero clock for tests that don't care about timeouts.
    fn zero_clock() -> Box<dyn Clock + Send + Sync> {
        Box::new(|| 0u64)
    }

    /// A small "bus" that records frames seen by each relay side.
    #[derive(Clone)]
    struct SideBus {
        frames: Arc<Mutex<Vec<Vec<u8>>>>,
    }

    impl SideBus {
        fn new() -> (
            Self,
            impl Fn(&[u8]) -> TelemetryResult<()> + Send + Sync + 'static,
        ) {
            let frames = Arc::new(Mutex::new(Vec::<Vec<u8>>::new()));
            let frames_c = frames.clone();
            let tx = move |bytes: &[u8]| -> TelemetryResult<()> {
                frames_c.lock().unwrap().push(bytes.to_vec());
                Ok(())
            };
            (Self { frames }, tx)
        }

        fn len(&self) -> usize {
            self.frames.lock().unwrap().len()
        }

        fn first(&self) -> Option<Vec<u8>> {
            self.frames.lock().unwrap().get(0).cloned()
        }
    }

    /// Basic fan-out: one source side should be relayed to all *other* sides,
    /// and never loop back to the source.
    #[test]
    fn relay_basic_fan_out() {
        let relay = Relay::new(zero_clock());

        // Three sides: A, B, C
        let (bus_a, tx_a) = SideBus::new();
        let (bus_b, tx_b) = SideBus::new();
        let (bus_c, tx_c) = SideBus::new();

        let id_a = relay.add_side("A", tx_a);
        let _id_b = relay.add_side("B", tx_b);
        let _id_c = relay.add_side("C", tx_c);

        let frame = [0xAAu8, 0xBB, 0xCC];

        // Inject from A
        relay
            .rx_serialized_from_side(id_a, &frame)
            .expect("rx_serialized_from_side failed");

        // Drain all queues → should deliver once to B and once to C.
        relay
            .process_all_queues()
            .expect("process_all_queues failed");

        assert_eq!(bus_a.len(), 0, "source side must not receive its own frame");
        assert_eq!(bus_b.len(), 1, "side B should see one frame");
        assert_eq!(bus_c.len(), 1, "side C should see one frame");

        assert_eq!(bus_b.first().unwrap(), frame);
        assert_eq!(bus_c.first().unwrap(), frame);
    }

    /// Ensure invalid side IDs are rejected with a TelemetryError::HandlerError.
    #[test]
    fn relay_invalid_side_id_returns_error() {
        let relay = Relay::new(zero_clock());

        // No sides registered; any index is invalid.
        let res = relay.rx_serialized_from_side(0, &[0x01, 0x02]);
        match res {
            Err(TelemetryError::HandlerError(msg)) => {
                assert!(
                    msg.contains("relay: invalid side id"),
                    "unexpected error message: {msg}"
                );
            }
            other => panic!("expected HandlerError for invalid side id, got {other:?}"),
        }
    }

    /// After clear_queues, no pending TX/RX items should be processed.
    #[test]
    fn relay_clear_queues_drops_pending_work() {
        let relay = Relay::new(zero_clock());

        let tx_count_b = Arc::new(AtomicUsize::new(0));
        let tx_count_c = Arc::new(AtomicUsize::new(0));

        let tx_b_c = tx_count_b.clone();
        let tx_b = move |bytes: &[u8]| -> TelemetryResult<()> {
            assert!(!bytes.is_empty());
            tx_b_c.fetch_add(1, Ordering::SeqCst);
            Ok(())
        };

        let tx_c_c = tx_count_c.clone();
        let tx_c = move |bytes: &[u8]| -> TelemetryResult<()> {
            assert!(!bytes.is_empty());
            tx_c_c.fetch_add(1, Ordering::SeqCst);
            Ok(())
        };

        let id_a = relay.add_side("A", |_b| Ok(()));
        relay.add_side("B", tx_b);
        relay.add_side("C", tx_c);

        // Queue some RX work from A.
        relay
            .rx_serialized_from_side(id_a, &[0x01, 0x02, 0x03])
            .unwrap();
        relay
            .rx_serialized_from_side(id_a, &[0x04, 0x05, 0x06])
            .unwrap();

        // Expand RX → TX, but do not deliver yet.
        relay.process_rx_queue().unwrap();

        // Drop all queued items.
        relay.clear_queues();

        // Nothing should be delivered now.
        relay.process_all_queues().unwrap();

        assert_eq!(
            tx_count_b.load(Ordering::SeqCst),
            0,
            "no frames should be sent to side B after clear_queues"
        );
        assert_eq!(
            tx_count_c.load(Ordering::SeqCst),
            0,
            "no frames should be sent to side C after clear_queues"
        );
    }

    /// Non-zero timeout budget should be able to stop processing early,
    /// leaving additional work for a later drain.
    #[test]
    fn relay_timeout_limits_work_per_call() {
        // Step clock: each now_ms() call advances by 10ms.
        let clock = StepClock::new_box(0, 10);
        let relay = Relay::new(clock);

        let tx_count = Arc::new(AtomicUsize::new(0));
        let txc = tx_count.clone();
        let tx = move |bytes: &[u8]| -> TelemetryResult<()> {
            assert!(!bytes.is_empty());
            txc.fetch_add(1, Ordering::SeqCst);
            Ok(())
        };

        let id_src = relay.add_side("SRC", |_b| Ok(()));
        relay.add_side("DST", tx);

        // Queue multiple RX items from SRC, each with a unique frame to avoid dedup.
        for i in 0..5u8 {
            relay
                .rx_serialized_from_side(id_src, &[0xDE, 0xAD, 0xBE, 0xE0 + i])
                .unwrap();
        }

        // With step=10 and timeout=5:
        //   - start = 0
        //   - after first RX, now_ms() == 10 → exceeds budget before any TX.
        relay
            .process_all_queues_with_timeout(5)
            .expect("process_all_queues_with_timeout failed");

        // No TX should have happened yet, but there is still work queued.
        assert_eq!(
            tx_count.load(Ordering::SeqCst),
            0,
            "timeout should have prevented any TX in first call"
        );

        // Now drain fully; all fan-out TX items should be delivered.
        relay
            .process_all_queues_with_timeout(0)
            .expect("final drain failed");

        // Each of the 5 RX frames fans out from SRC -> DST (1 destination).
        assert_eq!(
            tx_count.load(Ordering::SeqCst),
            5,
            "expected all queued frames to be delivered after full drain"
        );
    }

    /// Basic sanity: concurrent RX producers should not panic and should
    /// deliver all frames after a full drain.
    #[test]
    fn relay_concurrent_rx_is_thread_safe() {
        use std::thread;

        const THREADS: usize = 4;
        const ITERS_PER_THREAD: usize = 25;
        let total_frames = THREADS * ITERS_PER_THREAD;

        let relay = Arc::new(Relay::new(zero_clock()));

        let tx_count = Arc::new(AtomicUsize::new(0));
        let txc = tx_count.clone();
        relay.add_side("SRC", |_b| Ok(()));
        relay.add_side("DST", move |bytes: &[u8]| -> TelemetryResult<()> {
            assert!(!bytes.is_empty());
            txc.fetch_add(1, Ordering::SeqCst);
            Ok(())
        });

        let mut threads_vec = Vec::new();
        for tid in 0..THREADS {
            let r = relay.clone();
            threads_vec.push(thread::spawn(move || {
                for i in 0..ITERS_PER_THREAD {
                    let idx = (tid * ITERS_PER_THREAD + i) as u8;
                    // Unique last byte per (thread, iteration) to avoid dedup.
                    r.rx_serialized_from_side(0, &[1, 2, 3, idx]).unwrap();
                }
            }));
        }

        for t in threads_vec {
            t.join().expect("producer thread panicked");
        }

        relay
            .process_all_queues_with_timeout(0)
            .expect("drain failed");

        assert_eq!(
            tx_count.load(Ordering::SeqCst),
            total_frames,
            "expected {total_frames} relayed frames"
        );
    }
}

#[cfg(test)]
mod dedupe_tests {
    //! Tests specifically for RX/relay deduplication behavior.

    use crate::config::{DataEndpoint, DataType};
    use crate::relay::Relay;
    use crate::router::{Clock, EndpointHandler, Router, RouterConfig, RouterMode};
    use crate::tests::timeout_tests::StepClock;
    use crate::{serialize, telemetry_packet::TelemetryPacket, TelemetryResult};

    use std::sync::atomic::{AtomicUsize, Ordering};
    use std::sync::Arc;

    /// Simple clock that always returns 0.
    fn zero_clock() -> Box<dyn Clock + Send + Sync> {
        Box::new(|| 0u64)
    }

    // -----------------------------------------------------------------------
    // Router dedupe tests
    // -----------------------------------------------------------------------

    /// Repeatedly calling `rx_serialized` with the *same* wire frame must only
    /// deliver it once to local handlers.
    #[test]
    fn router_rx_serialized_deduplicates_identical_frames() {
        let hits = Arc::new(AtomicUsize::new(0));
        let hits_c = hits.clone();

        let handler = EndpointHandler::new_packet_handler(
            DataEndpoint::SdCard,
            move |_pkt: &TelemetryPacket| {
                hits_c.fetch_add(1, Ordering::SeqCst);
                Ok(())
            },
        );

        // Router with no TX; only RX + local fan-out.
        let r = Router::new::<fn(&[u8]) -> TelemetryResult<()>>(
            None,
            RouterMode::Sink,
            RouterConfig::new(vec![handler]),
            zero_clock(),
        );

        // Build a single wire frame we will reuse.
        let pkt = TelemetryPacket::from_f32_slice(
            DataType::GpsData,
            &[1.0_f32, 2.0],
            &[DataEndpoint::SdCard],
            0,
        )
        .unwrap();
        let wire = serialize::serialize_packet(&pkt);

        // Feed the identical frame many times.
        for _ in 0..5 {
            r.rx_serialized(&wire).unwrap();
        }

        assert_eq!(
            hits.load(Ordering::SeqCst),
            1,
            "rx_serialized should deliver identical frames only once"
        );
    }

    /// Even if time advances between deliveries, the same frame must still be
    /// deduped (i.e. dedupe is not time-window based).
    #[test]
    fn router_rx_serialized_dedup_persists_across_time_advance() {
        let hits = Arc::new(AtomicUsize::new(0));
        let hits_c = hits.clone();

        let handler = EndpointHandler::new_packet_handler(
            DataEndpoint::SdCard,
            move |_pkt: &TelemetryPacket| {
                hits_c.fetch_add(1, Ordering::SeqCst);
                Ok(())
            },
        );

        // Step clock that advances every time we look at it.
        let clock = StepClock::new_box(0, 1_000);
        let r = Router::new::<fn(&[u8]) -> TelemetryResult<()>>(
            None,
            RouterMode::Sink,
            RouterConfig::new(vec![handler]),
            clock,
        );

        let pkt = TelemetryPacket::from_f32_slice(
            DataType::GpsData,
            &[1.0_f32, 2.0],
            &[DataEndpoint::SdCard],
            0,
        )
        .unwrap();
        let wire = serialize::serialize_packet(&pkt);

        // First time → delivered.
        r.rx_serialized(&wire).unwrap();
        // Time advances inside router via Clock, but dedupe should still drop it.
        r.rx_serialized(&wire).unwrap();

        assert_eq!(
            hits.load(Ordering::SeqCst),
            1,
            "dedupe should persist even as clock advances"
        );
    }

    /// Two *different* frames must both be delivered, never deduped against
    /// each other.
    #[test]
    fn router_rx_serialized_does_not_dedupe_different_frames() {
        let hits = Arc::new(AtomicUsize::new(0));
        let hits_c = hits.clone();

        let handler = EndpointHandler::new_packet_handler(
            DataEndpoint::SdCard,
            move |_pkt: &TelemetryPacket| {
                hits_c.fetch_add(1, Ordering::SeqCst);
                Ok(())
            },
        );

        let r = Router::new::<fn(&[u8]) -> TelemetryResult<()>>(
            None,
            RouterMode::Sink,
            RouterConfig::new(vec![handler]),
            zero_clock(),
        );

        // Frame A
        let pkt_a = TelemetryPacket::from_f32_slice(
            DataType::GpsData,
            &[1.0_f32, 2.0],
            &[DataEndpoint::SdCard],
            0,
        )
        .unwrap();
        let wire_a = serialize::serialize_packet(&pkt_a);

        // Frame B (different payload)
        let pkt_b = TelemetryPacket::from_f32_slice(
            DataType::GpsData,
            &[4.0_f32, 5.0],
            &[DataEndpoint::SdCard],
            0,
        )
        .unwrap();
        let wire_b = serialize::serialize_packet(&pkt_b);

        r.rx_serialized(&wire_a).unwrap();
        r.rx_serialized(&wire_b).unwrap();

        assert_eq!(
            hits.load(Ordering::SeqCst),
            2,
            "different frames must never be deduplicated"
        );
    }

    // -----------------------------------------------------------------------
    // Relay dedupe tests
    // -----------------------------------------------------------------------

    /// For a single relay side, repeatedly injecting the *same* serialized
    /// frame should fan out exactly once to other sides.
    #[test]
    fn relay_deduplicates_identical_frames_per_side() {
        let relay = Relay::new(zero_clock());

        let tx_count_b = Arc::new(AtomicUsize::new(0));
        let tx_count_c = Arc::new(AtomicUsize::new(0));

        let tx_b_c = tx_count_b.clone();
        let tx_b = move |bytes: &[u8]| -> TelemetryResult<()> {
            assert!(!bytes.is_empty());
            tx_b_c.fetch_add(1, Ordering::SeqCst);
            Ok(())
        };

        let tx_c_c = tx_count_c.clone();
        let tx_c = move |bytes: &[u8]| -> TelemetryResult<()> {
            assert!(!bytes.is_empty());
            tx_c_c.fetch_add(1, Ordering::SeqCst);
            Ok(())
        };

        let id_src = relay.add_side("SRC", |_b| Ok(()));
        relay.add_side("B", tx_b);
        relay.add_side("C", tx_c);

        let frame = [0xDEu8, 0xAD, 0xBE, 0xEF];

        for _ in 0..5 {
            relay
                .rx_serialized_from_side(id_src, &frame)
                .expect("rx_serialized_from_side failed");
        }

        relay
            .process_all_queues_with_timeout(0)
            .expect("process_all_queues_with_timeout failed");

        assert_eq!(
            tx_count_b.load(Ordering::SeqCst),
            1,
            "side B should see one deduplicated frame"
        );
        assert_eq!(
            tx_count_c.load(Ordering::SeqCst),
            1,
            "side C should see one deduplicated frame"
        );
    }

    /// Even when time advances, identical frames from the same side should
    /// still be deduped (no time-based expiry).
    #[test]
    fn relay_dedup_persists_across_time_advance() {
        // Step clock that advances each time now_ms() is called.
        let clock = StepClock::new_box(0, 1_000);
        let relay = Relay::new(clock);

        let tx_count = Arc::new(AtomicUsize::new(0));
        let txc = tx_count.clone();

        let id_src = relay.add_side("SRC", |_b| Ok(()));
        relay.add_side("DST", move |bytes: &[u8]| -> TelemetryResult<()> {
            assert!(!bytes.is_empty());
            txc.fetch_add(1, Ordering::SeqCst);
            Ok(())
        });

        let frame = [0x01u8, 0x02, 0x03];

        relay
            .rx_serialized_from_side(id_src, &frame)
            .expect("first rx_serialized_from_side failed");
        relay
            .process_all_queues_with_timeout(0)
            .expect("first drain failed");

        relay
            .rx_serialized_from_side(id_src, &frame)
            .expect("second rx_serialized_from_side failed");
        relay
            .process_all_queues_with_timeout(0)
            .expect("second drain failed");

        assert_eq!(
            tx_count.load(Ordering::SeqCst),
            1,
            "identical frame from same side should still be deduped after time advance"
        );
    }

    /// Two different frames from the same side must both be relayed.
    #[test]
    fn relay_does_not_dedupe_different_frames_from_same_side() {
        let relay = Relay::new(zero_clock());

        let tx_count = Arc::new(AtomicUsize::new(0));
        let txc = tx_count.clone();

        let id_src = relay.add_side("SRC", |_b| Ok(()));
        relay.add_side("DST", move |bytes: &[u8]| -> TelemetryResult<()> {
            assert!(!bytes.is_empty());
            txc.fetch_add(1, Ordering::SeqCst);
            Ok(())
        });

        let frame_a = [0xAAu8, 0xBB, 0xCC];
        let frame_b = [0x11u8, 0x22, 0x33];

        relay
            .rx_serialized_from_side(id_src, &frame_a)
            .expect("rx_serialized_from_side A failed");
        relay
            .rx_serialized_from_side(id_src, &frame_b)
            .expect("rx_serialized_from_side B failed");

        relay
            .process_all_queues_with_timeout(0)
            .expect("drain failed");

        assert_eq!(
            tx_count.load(Ordering::SeqCst),
            2,
            "relay must not dedupe different frames from the same side"
        );
    }
}


#[cfg(test)]
mod router_tests{
    // -------------------------------------------------------------------------
// New router functionality tests
// -------------------------------------------------------------------------

    use std::sync::{Arc, Mutex};
    use crate::config::{DataEndpoint, DataType};
    use crate::router::{EndpointHandler, Router, RouterMode};
    use crate::telemetry_packet::TelemetryPacket;
    use crate::{serialize, TelemetryResult};
    use crate::tests::timeout_tests::StepClock;

    /// In `Relay` mode, receiving a packet that includes at least one
/// non-local endpoint should cause the router to re-transmit (re-broadcast)
/// the packet.
#[test]
fn relay_mode_retransmits_when_remote_endpoint_present() {
    use crate::router::RouterConfig;
    use std::sync::atomic::{AtomicUsize, Ordering};

    let tx_calls = Arc::new(AtomicUsize::new(0));
    let tx_calls_c = tx_calls.clone();
    let transmit = move |_bytes: &[u8]| -> TelemetryResult<()> {
        tx_calls_c.fetch_add(1, Ordering::SeqCst);
        Ok(())
    };

    // Local handler on SD_CARD so the router considers SD_CARD "local".
    let local_calls = Arc::new(AtomicUsize::new(0));
    let local_calls_c = local_calls.clone();
    let sd_handler = EndpointHandler::new_packet_handler(DataEndpoint::SdCard, move |_pkt| {
        local_calls_c.fetch_add(1, Ordering::SeqCst);
        Ok(())
    });

    let router = Router::new(
        Some(transmit),
        RouterMode::Relay,
        RouterConfig::new(vec![sd_handler]),
        StepClock::new_default_box(),
    );

    // Include one local + one remote endpoint.
    let endpoints = &[DataEndpoint::SdCard, DataEndpoint::GroundStation];
    let pkt =
        TelemetryPacket::from_f32_slice(DataType::GpsData, &[1.0, 3.0], endpoints, 0).unwrap();

    router.rx(&pkt).unwrap();

    // Local handler should fire once.
    assert_eq!(local_calls.load(Ordering::SeqCst), 1);
    // Relay should transmit at least once.
    assert_eq!(tx_calls.load(Ordering::SeqCst), 1);
}

/// In `Sink` mode, receiving a packet should never re-transmit.
#[test]
fn sink_mode_never_retransmits_on_receive() {
    use crate::router::RouterConfig;
    use std::sync::atomic::{AtomicUsize, Ordering};

    let tx_calls = Arc::new(AtomicUsize::new(0));
    let tx_calls_c = tx_calls.clone();
    let transmit = move |_bytes: &[u8]| -> TelemetryResult<()> {
        tx_calls_c.fetch_add(1, Ordering::SeqCst);
        Ok(())
    };

    let router = Router::new(
        Some(transmit),
        RouterMode::Sink,
        RouterConfig::new(vec![EndpointHandler::new_packet_handler(
            DataEndpoint::SdCard,
            |_pkt| Ok(()),
        )]),
        StepClock::new_default_box(),
    );

    let endpoints = &[DataEndpoint::SdCard, DataEndpoint::GroundStation];
    let pkt =
        TelemetryPacket::from_f32_slice(DataType::GpsData, &[2.0, 3.0], endpoints, 0).unwrap();

    router.rx(&pkt).unwrap();

    assert_eq!(tx_calls.load(Ordering::SeqCst), 0);
}

/// Receiving the exact same serialized packet twice should be deduped
/// and only delivered to local handlers once.
#[test]
fn receive_dedupes_identical_serialized_frames() {
    use crate::router::RouterConfig;
    use std::sync::atomic::{AtomicUsize, Ordering};

    let hits = Arc::new(AtomicUsize::new(0));
    let hits_c = hits.clone();
    let sd_handler = EndpointHandler::new_serialized_handler(DataEndpoint::SdCard, move |_b| {
        hits_c.fetch_add(1, Ordering::SeqCst);
        Ok(())
    });

    let router = Router::new(
        None::<fn(&[u8]) -> TelemetryResult<()>>,
        RouterMode::Sink,
        RouterConfig::new(vec![sd_handler]),
        StepClock::new_default_box(),
    );

    let endpoints = &[DataEndpoint::SdCard];
    let pkt =
        TelemetryPacket::from_f32_slice(DataType::GpsData, &[1.0, 3.0], endpoints, 0).unwrap();
    let bytes = serialize::serialize_packet(&pkt);

    router.rx_serialized(&bytes).unwrap();
    router.rx_serialized(&bytes).unwrap();

    assert_eq!(hits.load(Ordering::SeqCst), 1);
}

/// When only a serialized handler exists for an endpoint, `rx_serialized`
/// should still deliver the raw bytes.
#[test]
fn rx_serialized_delivers_to_serialized_handlers() {
    use crate::router::RouterConfig;

    let seen: Arc<Mutex<Option<Vec<u8>>>> = Arc::new(Mutex::new(None));
    let seen_c = seen.clone();
    let sd_handler = EndpointHandler::new_serialized_handler(DataEndpoint::SdCard, move |b| {
        *seen_c.lock().unwrap() = Some(b.to_vec());
        Ok(())
    });

    let router = Router::new(
        None::<fn(&[u8]) -> TelemetryResult<()>>,
        RouterMode::Sink,
        RouterConfig::new(vec![sd_handler]),
        StepClock::new_default_box(),
    );

    let endpoints = &[DataEndpoint::SdCard];
    let pkt =
        TelemetryPacket::from_f32_slice(DataType::GpsData, &[1.0, 2.0], endpoints, 0).unwrap();
    let bytes = serialize::serialize_packet(&pkt);

    router.rx_serialized(&bytes).unwrap();
    let got = seen.lock().unwrap().clone().expect("no bytes delivered");
    assert_eq!(*got, *bytes);
}

}<|MERGE_RESOLUTION|>--- conflicted
+++ resolved
@@ -2222,11 +2222,7 @@
         let logger = thread::spawn(move || {
             for i in 0..ITERS {
                 r_logger
-<<<<<<< HEAD
-                    .log_queue(DataType::GpsData, &[1.0_f32, random()])
-=======
-                    .log_queue(DataType::GpsData, &[1.0_f32, 5.9 + i as f32, 3.0])
->>>>>>> c5182d13
+                    .log_queue(DataType::GpsData, &[1.0_f32, 5.9 + i as f32])
                     .expect("log_queue failed");
             }
         });
