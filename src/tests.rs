use crate::config::{
    get_message_meta, get_needed_message_size, MAX_STATIC_HEX_LENGTH, MAX_STATIC_STRING_LENGTH,
};
use crate::router::EndpointHandler;
use crate::telemetry_packet::{DataEndpoint, DataType, TelemetryPacket};
use crate::{get_data_type, message_meta, router, MessageDataType, TelemetryError};
use std::sync::atomic::{AtomicUsize, Ordering};
use std::sync::{Arc, Mutex};


fn test_payload_len_for(ty: DataType) -> usize {
    match message_meta(ty).element_count {
        crate::config::MessageElementCount::Static(_) => get_needed_message_size(ty),
        crate::config::MessageElementCount::Dynamic => {
            // Pick reasonable defaults per data kind
            match get_data_type(ty) {
                MessageDataType::String => MAX_STATIC_STRING_LENGTH, // router error-path expects this
                MessageDataType::Hex => MAX_STATIC_HEX_LENGTH,       // any bytes; size-bounded
                // numeric/bool: must be multiple of element width → use “schema element count”
                other => {
                    let w = match other {
                        MessageDataType::UInt8 | MessageDataType::Int8 | MessageDataType::Bool => 1,
                        MessageDataType::UInt16 | MessageDataType::Int16 => 2,
                        MessageDataType::UInt32
                        | MessageDataType::Int32
                        | MessageDataType::Float32 => 4,
                        MessageDataType::UInt64
                        | MessageDataType::Int64
                        | MessageDataType::Float64 => 8,
                        MessageDataType::UInt128 | MessageDataType::Int128 => 16,
                        MessageDataType::String | MessageDataType::Hex => 1,
                    };
                    let elems = get_message_meta(ty).element_count.into().max(1);
                    w * elems
                }
            }
        }
    }
}
fn get_handler(rx_count_c: Arc<AtomicUsize>) -> EndpointHandler {
    EndpointHandler {
        endpoint: DataEndpoint::SdCard,
        handler: router::EndpointHandlerFn::Packet(Box::new(move |_pkt: &TelemetryPacket| {
            rx_count_c.fetch_add(1, Ordering::SeqCst);
            Ok(())
        })),
    }
}

fn get_sd_card_handler(sd_seen_c: Arc<Mutex<Option<(DataType, Vec<f32>)>>>) -> EndpointHandler {
    EndpointHandler {
        endpoint: DataEndpoint::SdCard,
        handler: router::EndpointHandlerFn::Packet(Box::new(move |pkt: &TelemetryPacket| {
            // sanity: element sizing must be 4 bytes (f32) for GPS_DATA
            let elems = get_message_meta(pkt.ty).element_count.into().max(1);
            let per_elem = get_needed_message_size(pkt.ty) / elems;
            assert_eq!(pkt.ty, DataType::GpsData);
            assert_eq!(per_elem, 4, "GPS_DATA expected f32 elements");

            // decode f32 little-endian
            let mut vals = Vec::with_capacity(pkt.payload.len() / 4);
            for chunk in pkt.payload.chunks_exact(4) {
                vals.push(f32::from_le_bytes(chunk.try_into().unwrap()));
            }

            *sd_seen_c.lock().unwrap() = Some((pkt.ty, vals));
            Ok(())
        })),
    }
}

fn handle_errors(result: Result<(), TelemetryError>) {
    match result {
        Ok(_) => panic!("Expected router.send to return Err due to handler failure"),
        Err(e) => {
            match e {
                TelemetryError::HandlerError(_) => {} // expected
                _ => panic!("Expected TelemetryError::HandlerError, got {:?}", e),
            }
        }
    }
}

// ---------- Unit tests (run anywhere with `cargo test`) ----------
#[cfg(test)]
mod tests {
    use crate::tests::get_sd_card_handler;
    use crate::tests::timeout_tests::StepClock;
    use crate::{
        config::{DataEndpoint, DataType},
        router::Router,
        serialize,
        telemetry_packet::TelemetryPacket,
        TelemetryResult,
    };
    use std::sync::{Arc, Mutex};
    use std::vec::Vec;


    #[test]
    fn serialize_roundtrip_gps() {
        // GPS: 3 * f32
        let endpoints = &[DataEndpoint::SdCard, DataEndpoint::GroundStation];
        let pkt = TelemetryPacket::from_f32_slice(
            DataType::GpsData,
            &[5.2141414, 3.1342144, 1.1231232],
            endpoints,
            0,
        )
        .unwrap();

        pkt.validate().unwrap();

        let bytes = serialize::serialize_packet(&pkt);
        let rpkt = serialize::deserialize_packet(&bytes).unwrap();

        rpkt.validate().unwrap();
        assert_eq!(rpkt.ty, pkt.ty);
        assert_eq!(rpkt.data_size, pkt.data_size);
        assert_eq!(rpkt.timestamp, pkt.timestamp);
        assert_eq!(&*rpkt.endpoints, &*pkt.endpoints);
        assert_eq!(&*rpkt.payload, &*pkt.payload);
    }

    #[test]
    fn header_string_matches_expectation() {
        let endpoints = &[DataEndpoint::SdCard, DataEndpoint::GroundStation];
        let pkt =
            TelemetryPacket::from_f32_slice(DataType::GpsData, &[1.0, 2.0, 3.0], endpoints, 0)
                .unwrap();
        let s = pkt.header_string();
        assert_eq!(
            s,
            "Type: GPS_DATA, Data Size: 12, Sender: TEST_PLATFORM, Endpoints: [SD_CARD, GROUND_STATION], Timestamp: 0 (0s 000ms)"
        );
    }

    #[test]
    fn packet_to_string_formats_floats() {
        let endpoints = &[DataEndpoint::SdCard, DataEndpoint::GroundStation];
        let pkt =
            TelemetryPacket::from_f32_slice(DataType::GpsData, &[1.0, 2.5, 3.25], endpoints, 0)
                .unwrap();

        let text = pkt.to_string();
        assert!(text.starts_with(
            "{Type: GPS_DATA, Data Size: 12, Sender: TEST_PLATFORM, Endpoints: [SD_CARD, GROUND_STATION], Timestamp: 0 (0s 000ms), Data: "
        ));
        assert!(text.contains("1"));
        assert!(text.contains("2.5"));
        assert!(text.contains("3.25"));
    }

    #[test]
    fn router_sends_and_receives() {
        use crate::router::{BoardConfig, Router};

        // capture spaces
        let tx_seen: Arc<Mutex<Option<TelemetryPacket>>> = Arc::new(Mutex::new(None));
        let sd_seen_decoded: Arc<Mutex<Option<(DataType, Vec<f32>)>>> = Arc::new(Mutex::new(None));

        // transmitter: record the deserialized packet we "sent"
        let tx_seen_c = tx_seen.clone();
        let transmit = move |bytes: &[u8]| -> TelemetryResult<()> {
            let pkt = serialize::deserialize_packet(bytes)?;
            *tx_seen_c.lock().unwrap() = Some(pkt);
            Ok(())
        };

        // local SD handler: decode payload to f32s and record (ty, values)
        let sd_seen_c = sd_seen_decoded.clone();
        let sd_handler = get_sd_card_handler(sd_seen_c);
        let box_clock = StepClock::new_default_box();

        let router = Router::new(
            Some(transmit),
            BoardConfig::new(vec![sd_handler]),
            box_clock,
        );

        // send GPS_DATA (3 * f32) using Router::log (uses default endpoints from schema)
        let data = [1.0_f32, 2.0, 3.0];
        router.log(DataType::GpsData, &data).unwrap();

        // --- assertions ---

        // remote transmitter saw the same type & bytes
        let tx_pkt = tx_seen
            .lock()
            .unwrap()
            .clone()
            .expect("no tx packet recorded");
        assert_eq!(tx_pkt.ty, DataType::GpsData);
        assert_eq!(tx_pkt.payload.len(), 3 * 4);
        // compare bytes exactly to what log() would have produced
        let mut expected = Vec::new();
        for v in data {
            expected.extend_from_slice(&v.to_le_bytes());
        }
        assert_eq!(&*tx_pkt.payload, &*expected);

        // local SD handler decoded to f32s and recorded (type, values)
        let (seen_ty, seen_vals) = sd_seen_decoded
            .lock()
            .unwrap()
            .clone()
            .expect("no sd packet recorded");
        assert_eq!(seen_ty, DataType::GpsData);
        assert_eq!(seen_vals, data);
    }
    /// A small “bus” that records transmitted frames.
    struct TestBus {
        frames: Arc<Mutex<Vec<Vec<u8>>>>,
    }
    impl TestBus {
        fn new() -> (
            Self,
            impl Fn(&[u8]) -> TelemetryResult<()> + Send + Sync + 'static,
        ) {
            let frames = Arc::new(Mutex::new(Vec::<Vec<u8>>::new()));
            let tx_frames = frames.clone();
            let tx = move |bytes: &[u8]| -> TelemetryResult<()> {
                // capture the exact wire bytes
                tx_frames.lock().unwrap().push(bytes.to_vec());
                Ok(())
            };
            (Self { frames }, tx)
        }
    }

    #[test]
    fn queued_roundtrip_between_two_routers() {
        // --- Set up a TX router that only sends (no local endpoints) ---
        let (bus, tx_fn) = TestBus::new();
        let box_clock_tx = StepClock::new_default_box();
        let box_clock_rx = StepClock::new_default_box();

        let tx_router = Router::new(Some(tx_fn), Default::default(), box_clock_tx);

        // --- Set up an RX router with a local SD handler that decodes f32 payloads ---
        let seen: Arc<Mutex<Option<(DataType, Vec<f32>)>>> = Arc::new(Mutex::new(None));
        let seen_c = seen.clone();
        let sd_handler = get_sd_card_handler(seen_c);
        fn tx_handler(_bytes: &[u8]) -> TelemetryResult<()> {
            // RX router does not transmit in this test
            Ok(())
        }

        let rx_router = Router::new(
            Some(tx_handler),
            crate::router::BoardConfig::new(vec![sd_handler]),
            box_clock_rx,
        );

        // --- 1) Sender enqueues a packet for TX ---
        let data = [1.0_f32, 2.0, 3.0];
        tx_router.log_queue(DataType::GpsData, &data).unwrap();

        // --- 2) Flush TX queue -> pushes wire frames into TestBus ---
        tx_router.process_send_queue().unwrap();

        // --- 3) Deliver captured frames into RX router's *received queue* ---
        let frames = bus.frames.lock().unwrap().clone();
        assert_eq!(frames.len(), 1, "expected exactly one TX frame");
        for frame in &frames {
            rx_router.rx_serialized_packet_to_queue(frame).unwrap();
        }

        // --- 4) Drain RX queue -> invokes local handlers ---
        rx_router.process_received_queue().unwrap();

        // --- Assertions: handler got the right data ---
        let (ty, vals) = seen.lock().unwrap().clone().expect("no packet delivered");
        assert_eq!(ty, DataType::GpsData);
        assert_eq!(vals, data);
    }

    #[test]
    fn queued_self_delivery_via_receive_queue() {
        // If you expect a node to handle its *own* packets, you must explicitly
        // feed them back into its received queue (mirroring “broadcast to self”).
        let (bus, tx_fn) = TestBus::new();
        let box_clock = StepClock::new_default_box();

        let router = Router::new(Some(tx_fn), Default::default(), box_clock);

        // Enqueue for transmit
        let data = [10.0_f32, 10.25, 10.5];
        router.log_queue(DataType::GpsData, &data).unwrap();

<<<<<<< HEAD
        let data = [10.0_f32, 10.25, 10.5];
=======
        let data = [10.0_f32, 10.25];
>>>>>>> 2230b589
        router.log_queue(DataType::BatteryStatus, &data).unwrap();

        let data = [10.0_f32, 10.25, 10.5];
        router.log_queue(DataType::GpsData, &data).unwrap();
        // Flush -> frame appears on the "bus"
        router.process_send_queue().unwrap();
        let frames = bus.frames.lock().unwrap().clone();
        assert_eq!(frames.len(), 3);

        // Feed back into *the same* router's received queue
        router.rx_serialized_packet_to_queue(&frames[0]).unwrap();

        // Now draining the received queue should dispatch to any matching local endpoints.
        // (This router has no endpoints; this test just proves the queue path is exercised.)
        router.process_received_queue().unwrap();
    }
}

// ---- Helpers (test-local) ----

/// Build a deterministic packet with a raw 3-byte payload [0x13, 0x21, 0x34],
/// endpoints [SD_CARD, GROUND_STATION], and timestamp 1123581321.
/// Note: we intentionally do not call `validate()` because GPS_DATA usually
/// expects f32s (size 12). We only exercise formatting/copying.
fn fake_telemetry_packet_bytes() -> TelemetryPacket {
    use crate::config::{DataEndpoint, DataType};

    let payload = [0x13 as f32, 0x21 as f32, 0x34 as f32]; // f32 values
    let endpoints = [DataEndpoint::SdCard, DataEndpoint::GroundStation];

    TelemetryPacket::from_f32_slice(DataType::GpsData, &payload, &endpoints, 1123581321).unwrap()
}

/// Produce the exact string the C++ test checks:
/// "Type: GPS_DATA, Size: 3, Endpoints: [SD_CARD, GROUND_STATION], Timestamp: 1123581321, Payload (hex): 0x13 0x21 0x34"
///
/// We keep this as a test-local helper (no crate changes).

/// Copy helper that mirrors the C++ behavior, but uses raw pointers so we can
/// test the “same pointer” case without violating Rust’s borrow rules.
///
/// Safety: Caller must ensure `dest` and `src` are valid for reads/writes as used.
unsafe fn copy_telemetry_packet_raw(
    dest: *mut TelemetryPacket,
    src: *const TelemetryPacket,
) -> Result<(), &'static str> {
    if dest.is_null() || src.is_null() {
        return Err("null packet");
    }
    if core::ptr::eq(dest, src as *mut TelemetryPacket) {
        // same object → OK no-op
        return Ok(());
    }
    let s = unsafe { &*src };
    let d = unsafe { &mut *dest };
    // Deep copy
    *d = TelemetryPacket {
        ty: s.ty,
        data_size: s.data_size,
        sender: s.sender.clone(),
        endpoints: std::sync::Arc::from((&*s.endpoints).to_vec().into_boxed_slice()),
        timestamp: s.timestamp,
        payload: std::sync::Arc::from((&*s.payload).to_vec().into_boxed_slice()),
    };
    Ok(())
}

// ---- Converted tests ----

/// Port of C++: TEST(Helpers, PacketHexToString)
#[test]
fn helpers_packet_hex_to_string() {
    let pkt = fake_telemetry_packet_bytes();
    let got = pkt.to_hex_string();
    let expect = "Type: GPS_DATA, Data Size: 12, Sender: TEST_PLATFORM, Endpoints: [SD_CARD, GROUND_STATION], Timestamp: 1123581321 (312h 06m 21s 321ms), Data (hex): 0x00 0x00 0x98 0x41 0x00 0x00 0x04 0x42 0x00 0x00 0x50 0x42";
    assert_eq!(got, expect);
}

/// Port of C++: TEST(Helpers, CopyTelemetryPacket)
#[test]
fn helpers_copy_telemetry_packet() {
    // (1) null dest → error
    let src = fake_telemetry_packet_bytes();
    let st = unsafe { copy_telemetry_packet_raw(core::ptr::null_mut(), &src as *const _) };
    assert!(st.is_err());

    // (2) same pointer (no-op) → OK
    let mut same = fake_telemetry_packet_bytes();
    let same_ptr: *mut TelemetryPacket = &mut same;
    let st = unsafe { copy_telemetry_packet_raw(same_ptr, same_ptr as *const _) };
    assert!(st.is_ok());

    // (3) distinct objects → deep copy and equal fields
    let mut dest = TelemetryPacket {
        ty: src.ty, // seed; will be overwritten
        data_size: 0,
        sender: std::sync::Arc::clone(&src.sender), // <-- CLONE, not move
        endpoints: std::sync::Arc::clone(&src.endpoints),
        timestamp: 0,
        payload: std::sync::Arc::clone(&src.payload),
    };
    let st = unsafe { copy_telemetry_packet_raw(&mut dest as *mut _, &src as *const _) };
    assert!(st.is_ok());

    // element-by-element compare
    assert_eq!(dest.timestamp, src.timestamp);
    assert_eq!(dest.ty, src.ty);
    assert_eq!(dest.data_size, src.data_size);
    assert_eq!(dest.endpoints.len(), src.endpoints.len());
    for i in 0..dest.endpoints.len() {
        assert_eq!(dest.endpoints[i], src.endpoints[i]);
    }
    assert_eq!(&*dest.payload, &*src.payload);
}

#[cfg(test)]
mod handler_failure_tests {
    use super::*;
    use crate::config::DEVICE_IDENTIFIER;
    use crate::router::EndpointHandler;
    use crate::router::{BoardConfig, Router};
    use crate::telemetry_packet::DataType;
    use crate::{TelemetryError, MAX_VALUE_DATA_TYPE};
    use alloc::{sync::Arc, vec, vec::Vec};
    use core::sync::atomic::{AtomicUsize, Ordering};
    use std::sync::Mutex;


    fn ep(idx: u32) -> DataEndpoint {
        DataEndpoint::try_from_u32(idx).expect("Need endpoint present in enum for tests")
    }

    fn pick_any_type() -> DataType {
        for i in 0..=MAX_VALUE_DATA_TYPE {
            if let Some(ty) = DataType::try_from_u32(i) {
                return ty;
            }
        }
        panic!("No usable DataType found for tests");
    }

    fn payload_for(ty: DataType) -> Vec<u8> {
        vec![0u8; test_payload_len_for(ty)]
    }

    #[test]
    fn local_handler_failure_sends_error_packet_to_other_locals() {
        let ty = pick_any_type();
        let ts = 42_u64;
        let failing_ep = ep(0);
        let other_ep = ep(1);

        // Capture the packets that reach the "other_ep" handler.
        let recv_count = Arc::new(AtomicUsize::new(0));
        let last_payload = Arc::new(Mutex::new(String::new()));

        let recv_count_c = recv_count.clone();
        let last_payload_c = last_payload.clone();

        let failing = EndpointHandler {
            endpoint: failing_ep,
            // No explicit return type -> infers crate::Result<()>
            handler: router::EndpointHandlerFn::Packet(Box::new(|_pkt: &TelemetryPacket| {
                Err(TelemetryError::BadArg)
            })),
        };

        let capturing = EndpointHandler {
            endpoint: other_ep,
            handler: router::EndpointHandlerFn::Packet(Box::new(move |pkt: &TelemetryPacket| {
                if pkt.ty == DataType::TelemetryError {
                    *last_payload_c.lock().unwrap() = pkt.to_string();
                }
                recv_count_c.fetch_add(1, Ordering::SeqCst);
                Ok(())
            })),
        };
        let box_clock = StepClock::new_default_box();

        let router = Router::new::<fn(&[u8]) -> crate::TelemetryResult<()>>(
            None,
            BoardConfig::new(vec![failing, capturing]),
            box_clock,
        );

        let pkt = TelemetryPacket::new(
            ty,
            &[failing_ep, other_ep],
            DEVICE_IDENTIFIER,
            ts,
            Arc::<[u8]>::from(payload_for(ty)),
        )
        .unwrap();

        handle_errors(router.send(&pkt));

        // The capturing handler should have seen the original packet and then the error packet.
        assert!(
            recv_count.load(Ordering::SeqCst) >= 1,
            "capturing handler should have been invoked at least once"
        );

        // Verify exact payload text produced by handle_callback_error(Some(dest), e)
        let expected = format!(
            "{{Type: TELEMETRY_ERROR, Data Size: {:?}, Sender: TEST_PLATFORM, Endpoints: [GROUND_STATION], Timestamp: 0 (0s 000ms), Error: (\"Handler for endpoint {:?} failed on device {:?}: {:?}\")}}",
            68,
            failing_ep,
            DEVICE_IDENTIFIER,
            TelemetryError::BadArg
        );
        let got = last_payload.lock().unwrap().clone();
        assert_eq!(got, expected, "mismatch in TelemetryError payload text");
    }

    #[test]
    fn tx_failure_sends_error_packet_to_all_local_endpoints() {
        let ty = pick_any_type();
        let ts = 31415_u64;

        // One local endpoint (to receive error), one "remote" endpoint (not in handlers)
        let local_ep = ep(0);
        let remote_ep = ep(1);

        let saw_error = Arc::new(AtomicUsize::new(0));
        let last_payload = Arc::new(Mutex::new(String::new()));
        let saw_error_c = saw_error.clone();
        let last_payload_c = last_payload.clone();

        let capturing = EndpointHandler {
            endpoint: local_ep,
            handler: router::EndpointHandlerFn::Packet(Box::new(move |pkt: &TelemetryPacket| {
                if pkt.ty == DataType::TelemetryError {
                    *last_payload_c.lock().unwrap() = pkt.to_string();
                    saw_error_c.fetch_add(1, Ordering::SeqCst);
                }
                Ok(())
            })),
        };

        let tx_fail =
            |_bytes: &[u8]| -> crate::TelemetryResult<()> { Err(TelemetryError::Io("boom")) };
        let box_clock = StepClock::new_default_box();

        let router = Router::new(Some(tx_fail), BoardConfig::new(vec![capturing]), box_clock);

        let pkt = TelemetryPacket::new(
            ty,
            // include both a local and a non-local endpoint so any_remote == true
            &[local_ep, remote_ep],
            "router_test",
            ts,
            Arc::<[u8]>::from(payload_for(ty)),
        )
        .unwrap();

        handle_errors(router.send(&pkt));

        assert!(
            saw_error.load(Ordering::SeqCst) >= 1,
            "local handler should have received TelemetryError after TX failures"
        );

        // Exact text from handle_callback_error(None, e)
        let expected = format!(
            "{{Type: TELEMETRY_ERROR, Data Size: {:?}, Sender: TEST_PLATFORM, Endpoints: [SD_CARD], Timestamp: 0 (0s 000ms), Error: (\"TX Handler failed on device {:?}: {:?}\")}}",
            55,
            DEVICE_IDENTIFIER,
            TelemetryError::Io("boom")
        );
        let got = last_payload.lock().unwrap().clone();
        assert_eq!(got, expected, "mismatch in TelemetryError payload text");
    }


    use crate::tests::timeout_tests::StepClock;
    use std::path::PathBuf;
    use std::process::Command;


    #[test]
    fn run_c_system_test() {
        let root = PathBuf::from(env!("CARGO_MANIFEST_DIR")).join("c-system-test");

        let status = Command::new("cmake")
            .arg("-S")
            .arg(".")
            .arg("-B")
            .arg("build")
            .arg("-DCMAKE_BUILD_TYPE=Debug")
            .current_dir(&root)
            .status()
            .expect("Failed to config cmake build");
        assert!(status.success(), "CMake config failed");

        // Build the C project
        let status = Command::new("cmake")
            .arg("--build")
            .arg("build")
            .current_dir(&root)
            .status()
            .expect("Failed to invoke cmake build");
        assert!(status.success(), "CMake build failed");

        // Path to the built executable
        let exe = root.join("build").join("c_system_test");

        // Run the test executable
        let output = Command::new(&exe)
            .current_dir(&root)
            .output()
            .expect("Failed to run c_system_test");

        // Print stdout/stderr for debugging
        eprintln!("stdout:\n{}", String::from_utf8_lossy(&output.stdout));
        eprintln!("stderr:\n{}", String::from_utf8_lossy(&output.stderr));

        // Assert exit success
        assert!(
            output.status.success(),
            "C system test failed with exit code {:?}",
            output.status.code()
        );
    }
}

#[cfg(test)]
mod timeout_tests {
    use crate::config::DataEndpoint;
    use crate::tests::get_handler;
    use crate::{
        router, router::BoardConfig, router::Clock, router::Router, telemetry_packet::DataType,
        telemetry_packet::TelemetryPacket, TelemetryResult,
    };
    use core::sync::atomic::{AtomicU64, AtomicUsize, Ordering};
    use std::sync::Arc;


    // ---------------- Mock clock ----------------
    pub(crate) struct StepClock {
        t: AtomicU64,
        step: u64,
    }
    impl StepClock {
        pub fn new_box(start: u64, step: u64) -> Box<dyn Clock + Send + Sync> {
            Box::new(StepClock::new(start, step))
        }
        pub fn new_default_box() -> Box<dyn Clock + Send + Sync> {
            Box::new(StepClock::new(0, 0))
        }
        pub fn new(start: u64, step: u64) -> Self {
            Self {
                t: AtomicU64::new(start),
                step,
            }
        }
    }
    impl Clock for StepClock {
        #[inline]
        fn now_ms(&self) -> u64 {
            // returns current, then advances by step (wraps naturally in u64)
            self.t.fetch_add(self.step, Ordering::Relaxed)
        }
    }

    // ---------------- Helpers ----------------
    // RX packet with *only local* endpoint to avoid auto-forward TX during receive.
    fn mk_rx_only_local(vals: &[f32], ts: u64) -> TelemetryPacket {
        TelemetryPacket::from_f32_slice(
            DataType::GpsData,
            vals,
            &[DataEndpoint::SdCard], // <- only local
            ts,
        )
        .unwrap()
    }

    // Counter for TX frames on the “bus”
    fn tx_counter(
        counter: Arc<AtomicUsize>,
    ) -> impl Fn(&[u8]) -> TelemetryResult<()> + Send + Sync + 'static {
        move |bytes: &[u8]| {
            assert!(!bytes.is_empty());
            counter.fetch_add(1, Ordering::SeqCst);
            Ok(())
        }
    }

    /// timeout == 0 must drain both queues fully (ignore time).
    /// Expect local handler to see TX + RX items because TX also calls local handlers.
    #[test]
    fn process_all_queues_timeout_zero_drains_fully() {
        let tx_count = Arc::new(AtomicUsize::new(0));
        let tx = tx_counter(tx_count.clone());

        let rx_count = Arc::new(AtomicUsize::new(0));
        let rx_count_c = rx_count.clone();
        let handler = router::EndpointHandler {
            endpoint: DataEndpoint::SdCard,
            handler: router::EndpointHandlerFn::Packet(Box::new(move |_pkt: &TelemetryPacket| {
                rx_count_c.fetch_add(1, Ordering::SeqCst);
                Ok(())
            })),
        };

        let box_clock = StepClock::new_default_box();

        let r = Router::new(Some(tx), BoardConfig::new(vec![handler]), box_clock);

        // Enqueue TX (3)
        for _ in 0..3 {
            r.log_queue(DataType::GpsData, &[1.0_f32, 2.0, 3.0])
                .unwrap();
        }
        // Enqueue RX (2) with only-local endpoint
        for _ in 0..2 {
            r.rx_packet_to_queue(mk_rx_only_local(&[9.0, 8.0, 7.0], 123))
                .unwrap();
        }

        // timeout = 0 → drain fully
        r.process_all_queues_with_timeout(0).unwrap();

        // TX: all three frames should be sent
        assert_eq!(
            tx_count.load(Ordering::SeqCst),
            3,
            "all TX packets should be sent"
        );
        // RX handler was invoked for each TX (local delivery) + each RX = 3 + 2 = 5
        assert_eq!(
            rx_count.load(Ordering::SeqCst),
            5,
            "handler sees TX+RX packets"
        );
    }

    /// Non-zero timeout should limit work. Use timeout > step so one iteration occurs,
    /// which (by impl) can process up to one TX and one RX.
    #[test]
    fn process_all_queues_respects_nonzero_timeout_budget_one_receive_one_send() {
        let tx_count = Arc::new(AtomicUsize::new(0));
        let tx = tx_counter(tx_count.clone());

        let rx_count = Arc::new(AtomicUsize::new(0));
        let rx_count_c = rx_count.clone();
        let handler = get_handler(rx_count_c);
        let clock = StepClock::new_box(0, 10);

        let r = Router::new(Some(tx), BoardConfig::new(vec![handler]), clock);

        // Seed work in both queues
        for _ in 0..5 {
            r.log_queue(DataType::GpsData, &[1.0_f32, 2.0, 3.0])
                .unwrap();
            // RX with only-local endpoint to avoid implicit re-TX during receive
            r.rx_packet_to_queue(
                TelemetryPacket::from_f32_slice(
                    DataType::GpsData,
                    &[4.0, 5.0, 6.0],
                    &[DataEndpoint::SdCard],
                    1,
                )
                .unwrap(),
            )
            .unwrap();
        }

        // Step is 10ms per call; timeout 5ms guarantees exactly one iteration
        r.process_all_queues_with_timeout(5).unwrap();

        // One iteration → at most one TX send
        assert_eq!(
            tx_count.load(Ordering::SeqCst),
            1,
            "expected exactly one TX in a single iteration"
        );

        // Handlers run for both TX local delivery and RX processing → 2 total
        assert_eq!(
            rx_count.load(Ordering::SeqCst),
            1,
            "expected one TX local call"
        );

        // Drain the rest to prove there was more work left
        r.process_all_queues_with_timeout(0).unwrap();
        assert_eq!(tx_count.load(Ordering::SeqCst), 5);
        assert_eq!(rx_count.load(Ordering::SeqCst), 10); // 5 (TX locals) + 5 (RX)
    }

    #[test]
    fn process_all_queues_respects_nonzero_timeout_budget_two_receive_one_send() {
        let tx_count = Arc::new(AtomicUsize::new(0));
        let tx = tx_counter(tx_count.clone());

        let rx_count = Arc::new(AtomicUsize::new(0));
        let rx_count_c = rx_count.clone();
        let handler = get_handler(rx_count_c);
        let clock = StepClock::new_box(0, 5);

        let r = Router::new(Some(tx), BoardConfig::new(vec![handler]), clock);

        // Seed work in both queues
        for _ in 0..5 {
            r.log_queue(DataType::GpsData, &[1.0_f32, 2.0, 3.0])
                .unwrap();
            // RX with only-local endpoint to avoid implicit re-TX during receive
            r.rx_packet_to_queue(
                TelemetryPacket::from_f32_slice(
                    DataType::GpsData,
                    &[4.0, 5.0, 6.0],
                    &[DataEndpoint::SdCard],
                    1,
                )
                .unwrap(),
            )
            .unwrap();
        }

        // Step is 10ms per call; timeout 5ms guarantees exactly one iteration
        r.process_all_queues_with_timeout(10).unwrap();

        // One iteration → at most one TX send
        assert_eq!(
            tx_count.load(Ordering::SeqCst),
            1,
            "expected exactly one TX in a single iteration"
        );

        // Handlers run for both TX local delivery and RX processing → 2 total
        assert_eq!(
            rx_count.load(Ordering::SeqCst),
            2,
            "expected one TX local + one RX handler call"
        );

        // Drain the rest to prove there was more work left
        r.process_all_queues_with_timeout(0).unwrap();
        assert_eq!(tx_count.load(Ordering::SeqCst), 5);
        assert_eq!(rx_count.load(Ordering::SeqCst), 10); // 5 (TX locals) + 5 (RX)
    }
    /// Wraparound-safe: ensure we still only do one iteration worth of work.
    #[test]
    fn process_all_queues_handles_u64_wraparound() {
        let tx_count = Arc::new(AtomicUsize::new(0));
        let tx = tx_counter(tx_count.clone());

        let rx_count = Arc::new(AtomicUsize::new(0));
        let rx_count_c = rx_count.clone();
        let handler = get_handler(rx_count_c);
        let start = u64::MAX - 1;
        let clock = StepClock::new_box(start, 2);
        let r = Router::new(Some(tx), BoardConfig::new(vec![handler]), clock);

        // One TX and one RX (RX is only-local to avoid creating extra TX on receive)
        r.log_queue(DataType::GpsData, &[1.0_f32, 2.0, 3.0])
            .unwrap();
        r.rx_packet_to_queue(mk_rx_only_local(&[4.0, 5.0, 6.0], 7))
            .unwrap();

        // Start near wrap; step crosses the boundary

        // Small budget; with wrapping_sub this should allow one iteration then stop
        r.process_all_queues_with_timeout(1).unwrap();

        // One iteration can do up to one TX and one RX
        assert!(tx_count.load(Ordering::SeqCst) <= 1, "expected <=1 TX");
        assert!(
            rx_count.load(Ordering::SeqCst) <= 2,
            "local handler can be invoked by TX local delivery (+1) and RX (+1)"
        );
        // At least something should have happened
        assert!(tx_count.load(Ordering::SeqCst) + rx_count.load(Ordering::SeqCst) >= 1);
    }
}

#[cfg(test)]
mod tests_extra {

    //! Extra unit tests that cover previously-missing paths and invariants.
    //!
    //! These are white-box tests that exercise public APIs (and some
    //! indirect behavior) to avoid changing visibility in core modules.

    #![cfg(test)]


<<<<<<< HEAD
    use crate::config::DataEndpoint::{GroundStation, SdCard};
=======
    use crate::config::DataEndpoint;
>>>>>>> 2230b589
    use crate::tests::test_payload_len_for;
    use crate::{
        config::DataType, router::{BoardConfig, Clock, EndpointHandler, EndpointHandlerFn, Router}, serialize,
        telemetry_packet::TelemetryPacket,
        TelemetryError,
        TelemetryErrorCode,
        TelemetryResult,
    };
    use alloc::{string::String, sync::Arc};
    use core::sync::atomic::{AtomicUsize, Ordering};
    use std::sync::Mutex;


    // A tiny helper clock; we rely on the blanket impl<Fn() -> u64> for Clock.
    fn zero_clock() -> Box<dyn Clock + Send + Sync> {
        Box::new(|| 0u64)
    }

    // --------------------------- Error/Code parity ---------------------------

    #[test]
    fn error_enum_code_roundtrip_and_strings() {
        let samples = [
            TelemetryError::InvalidType,
            TelemetryError::EmptyEndpoints,
            TelemetryError::Deserialize("oops"),
            TelemetryError::Io("disk"),
            TelemetryError::HandlerError("fail"),
            TelemetryError::MissingPayload,
            TelemetryError::TimestampInvalid,
        ];
        for e in samples {
            let code = e.to_error_code();
            // must have a stable human string (starts with a '{' per current impl)
            assert!(code.as_str().starts_with('{'));
            // round-trip numeric space
            let back = TelemetryErrorCode::try_from_i32(code as i32);
            assert!(back.is_some(), "roundtrip failed for {code:?}");
        }
    }

    // --------------------------- Header-only parsing ---------------------------

    #[test]
    fn deserialize_header_only_short_buffer_fails() {
        // v2 header is varint-based. Force a definite short read in the first varint.

        // Case A: only NEP present (0 endpoints), but no bytes for `ty` varint.
        let tiny = [0x00u8]; // NEP = 0
        let err = serialize::deserialize_packet_header_only(&tiny).unwrap_err();
        matches_deser_err(err);

        // Case B: NEP present, and a *truncated* varint (continuation bit set, but no following byte).
        let truncated = [0x00u8, 0x80]; // NEP=0, then start varint with continuation bit
        let err = serialize::deserialize_packet_header_only(&truncated).unwrap_err();
        matches_deser_err(err);
    }
    #[test]
    fn header_size_is_prefix_of_wire_image() {
        let pkt = TelemetryPacket::from_f32_slice(
            DataType::GpsData,
            &[1.0, 2.0, 3.0],
            &[DataEndpoint::SdCard, DataEndpoint::GroundStation],
            123,
        )
        .unwrap();

        let wire = serialize::serialize_packet(&pkt);
        let hdr = serialize::header_size_bytes(&pkt);
        assert!(hdr <= wire.len());

        // header must decode from the start (i.e., NEP + scalars exists)
        // we can't fully verify here without re-parsing, but hdr must at least be > 0
        assert!(hdr > 0);
    }

    fn matches_deser_err(e: TelemetryError) {
        match e {
            TelemetryError::Deserialize(_) => {}
            other => panic!("expected Deserialize error, got {other:?}"),
        }
    }

    #[test]
    fn serializer_is_canonical_roundtrip() {
        use crate::config::{DataEndpoint, DataType};
        use crate::{serialize, telemetry_packet::TelemetryPacket};

        // Dynamic payload to avoid schema constraints and let us vary sizes later.
        let msg = "hello world";
        let pkt = TelemetryPacket::from_u8_slice(
            DataType::TelemetryError,
            msg.as_bytes(),
            &[DataEndpoint::SdCard, DataEndpoint::GroundStation],
            0,
        )
        .unwrap();

        let wire1 = serialize::serialize_packet(&pkt);
        let pkt2 = serialize::deserialize_packet(&wire1).unwrap();
        let wire2 = serialize::serialize_packet(&pkt2);

        // ULEB128 is canonical (no leading 0x80 “more” bytes), so bytes must match
        assert_eq!(&*wire1, &*wire2, "serializer must be canonical");
    }

    #[test]
    fn serializer_varint_scalars_grow_as_expected() {
        use crate::config::{DataEndpoint, DataType};
        use crate::{serialize, telemetry_packet::TelemetryPacket};

        // Helper to build a TelemetryError string payload of given length.
        fn pkt_with(len: usize, sender_len: usize, ts: u64) -> TelemetryPacket {
            let s = "x".repeat(sender_len);
            let payload = vec![b'A'; len]; // dynamic payload
            TelemetryPacket::new(
                DataType::TelemetryError,
                &[DataEndpoint::SdCard],
                s,
                ts,
                Arc::<[u8]>::from(payload),
            )
            .unwrap()
        }

        // Case 1: small (all varints fit in 1 byte)
        let p1 = pkt_with(10, 5, 0x7F); // <= 127
        let w1 = serialize::serialize_packet(&p1);
        let h1 = serialize::header_size_bytes(&p1);
        assert!(h1 >= 1 + 4, "NEP + 4 one-byte varints minimum");

        // Case 2: two-byte varints for size/sender_len
        let p2 = pkt_with(200, 200, 0x7F);
        let w2 = serialize::serialize_packet(&p2);
        let h2 = serialize::header_size_bytes(&p2);
        assert!(w2.len() > w1.len(), "wire should grow with larger varints");
        assert!(h2 > h1, "header should grow with larger varints");

        // Case 3: bigger timestamp to push it beyond 1 byte (and usually >2)
        let p3 = pkt_with(200, 200, 1u64 << 40); // forces 6-byte varint
        let w3 = serialize::serialize_packet(&p3);
        let h3 = serialize::header_size_bytes(&p3);
        assert!(
            w3.len() > w2.len(),
            "wire should grow with larger timestamp"
        );
        assert!(h3 > h2, "header should grow with larger timestamp");

        // Size function must match exact output
        assert_eq!(serialize::packet_wire_size(&p3), w3.len());
    }
    #[test]
    fn endpoints_bitpack_roundtrip_many_and_extremes() {
        use crate::{
            config::{DataEndpoint, DataType},
            serialize,
            telemetry_packet::TelemetryPacket,
            MAX_VALUE_DATA_ENDPOINT,
        };

        // Build a long endpoint list by cycling through all enum values (0..=MAX)
        let mut eps = Vec::<DataEndpoint>::new();
        for i in 0..=MAX_VALUE_DATA_ENDPOINT {
            if let Some(ep) = DataEndpoint::try_from_u32(i) {
                eps.push(ep);
            }
        }
        // Repeat to make the bitstream cross multiple bytes
        let mut endpoints = Vec::new();
        for _ in 0..4 {
            endpoints.extend_from_slice(&eps);
        }

        // Make payload dynamic so schema doesn't get in the way
        let payload = vec![0x55u8; 257]; // force 2-byte varint for data_size
        let pkt = TelemetryPacket::new(
            DataType::TelemetryError,
            &endpoints,
            "sender",
            123456,
            Arc::<[u8]>::from(payload),
        )
        .unwrap();

        let wire = serialize::serialize_packet(&pkt);
        let back = serialize::deserialize_packet(&wire).unwrap();
        assert_eq!(
            &*back.endpoints,
<<<<<<< HEAD
            [SdCard, GroundStation],
=======
            [DataEndpoint::SdCard, DataEndpoint::Radio],
>>>>>>> 2230b589
            "endpoints must roundtrip 1:1"
        );
        assert_eq!(back.ty, pkt.ty);
        assert_eq!(back.timestamp, pkt.timestamp);
        assert_eq!(&*back.payload, &*pkt.payload);
        assert_eq!(serialize::packet_wire_size(&pkt), wire.len());
    }
    #[test]
    fn peek_envelope_matches_full_parse_on_large_values() {
        use crate::config::{DataEndpoint, DataType};
        use crate::{serialize, telemetry_packet::TelemetryPacket};

        let sender = "S".repeat(10_000); // big sender (varint grows)
        let payload = vec![b'h'; 4096];
        let ts = (1u64 << 40) + 123; // large ts (varint grows)

        let pkt = TelemetryPacket::new(
            DataType::TelemetryError, // String-typed
            &[DataEndpoint::SdCard, DataEndpoint::GroundStation],
            sender,
            ts,
            std::sync::Arc::<[u8]>::from(payload),
        )
        .unwrap();

        let wire = serialize::serialize_packet(&pkt);
        let env = serialize::deserialize_packet_header_only(&wire).unwrap();
        let full = serialize::deserialize_packet(&wire).unwrap();

        assert_eq!(env.ty, pkt.ty);
        assert_eq!(env.sender.as_ref(), pkt.sender.as_ref());
        assert_eq!(env.timestamp_ms, pkt.timestamp);
        assert_eq!(&*env.endpoints, &*pkt.endpoints);

        assert_eq!(full.ty, pkt.ty);
        assert_eq!(full.timestamp, pkt.timestamp);
        assert_eq!(&*full.endpoints, &*pkt.endpoints);
        assert_eq!(&*full.payload, &*pkt.payload);
    }

    #[test]
    fn corrupt_endpoint_bits_yields_bad_endpoint_error() {
        use crate::{
            config::{DataEndpoint, DataType},
            serialize,
            telemetry_packet::TelemetryPacket,
            MAX_VALUE_DATA_ENDPOINT,
        };

        // Recompute EP_BITS the same way the module does.
        let bits = 32 - MAX_VALUE_DATA_ENDPOINT.leading_zeros();
        let ep_bits: u8 = if bits == 0 { 1 } else { bits as u8 };
        // If EP_BITS is exactly the minimum bits to encode MAX, there is room for values > MAX.
        let upper_val = (1u64 << ep_bits) - 1;
        if upper_val as u32 <= MAX_VALUE_DATA_ENDPOINT {
            // Nothing to corrupt beyond max—skip test (no larger representable value).
            return;
        }

        // Build a simple, valid packet with at least 1 endpoint.
        let pkt = TelemetryPacket::from_f32_slice(
            DataType::GpsData,
            &[1.0, 2.0, 3.0],
            &[DataEndpoint::SdCard],
            123,
        )
        .unwrap();
        let mut wire = serialize::serialize_packet(&pkt).to_vec();

        // Compute where endpoint bits start (right after header varints)
        let ep_offset = serialize::header_size_bytes(&pkt);
        assert!(ep_offset < wire.len());

        // Overwrite the *first* endpoint with an out-of-range value in the bitstream.
        // Bits are packed LSB-first.
        let mut v = upper_val;
        let mut bitpos = 0usize;
        for _ in 0..ep_bits {
            let byte_idx = ep_offset + (bitpos / 8);
            let bit_off = bitpos % 8;
            // Set bit if the corresponding bit of v is 1
            if (v & 1) != 0 {
                wire[byte_idx] |= 1 << bit_off;
            } else {
                wire[byte_idx] &= !(1 << bit_off);
            }
            v >>= 1;
            bitpos += 1;
        }

        // Now deserialization must fail with a Deserialize("bad endpoint") error.
        let err = serialize::deserialize_packet(&wire).unwrap_err();
        match err {
            TelemetryError::Deserialize(msg) if msg.contains("endpoint") => {}
            other => panic!("expected bad endpoint deserialize error, got {other:?}"),
        }
    }
    #[test]
    fn header_size_is_prefix_and_less_than_total() {
        use crate::config::{DataEndpoint, DataType};
        use crate::{serialize, telemetry_packet::TelemetryPacket};

        let pkt = TelemetryPacket::from_f32_slice(
            DataType::GpsData,
            &[1.0, 2.0, 3.0],
            &[DataEndpoint::SdCard, DataEndpoint::GroundStation],
            999,
        )
        .unwrap();

        let wire = serialize::serialize_packet(&pkt);
        let hdr = serialize::header_size_bytes(&pkt);

        assert!(hdr > 0 && hdr < wire.len());
        // Ensure header-only parse consumes exactly those bytes before endpoints.
        // (Indirectly validated by successful full parse + size equality.)
        assert_eq!(serialize::packet_wire_size(&pkt), wire.len());
    }

    // --------------------------- UTF-8 trimming behavior ---------------------------

    #[test]
    fn data_as_utf8_ref_trims_trailing_nuls() {
        // Use a String-typed message kind. TelemetryError is used by the router with
        // a string payload and typically mapped to MessageDataType::String.
        let ty = DataType::TelemetryError;
        let mut buf = vec![0u8; test_payload_len_for(ty)];

        let s = b"hello\0\0";
        buf[..s.len()].copy_from_slice(s);

        let pkt = TelemetryPacket::new(
            ty,
            &[DataEndpoint::SdCard],
            "tester",
            0,
            Arc::<[u8]>::from(buf),
        )
        .unwrap();

        assert_eq!(pkt.data_as_utf8_ref(), Some("hello"));
    }

    // --------------------------- Queue clear semantics ---------------------------

    #[test]
    fn clear_queues_prevents_further_processing() {
        // Transmit "bus" that counts frames sent.
        let tx_count = Arc::new(AtomicUsize::new(0));
        let tx_count_c = tx_count.clone();
        let tx = move |bytes: &[u8]| -> TelemetryResult<()> {
            assert!(!bytes.is_empty());
            tx_count_c.fetch_add(1, Ordering::SeqCst);
            Ok(())
        };

        // Local handler that counts receives.
        let rx_count = Arc::new(AtomicUsize::new(0));
        let rx_count_c = rx_count.clone();
        let handler = EndpointHandler {
            endpoint: DataEndpoint::SdCard,
            handler: EndpointHandlerFn::Packet(Box::new(move |_pkt: &TelemetryPacket| {
                rx_count_c.fetch_add(1, Ordering::SeqCst);
                Ok(())
            })),
        };

        let r = Router::new(Some(tx), BoardConfig::new(vec![handler]), zero_clock());

        // Enqueue one TX and one RX
        let pkt_tx = TelemetryPacket::from_f32_slice(
            DataType::GpsData,
            &[1.0_f32, 2.0, 3.0],
            &[DataEndpoint::SdCard, DataEndpoint::GroundStation],
            0,
        )
        .unwrap();
        let pkt_rx = TelemetryPacket::from_f32_slice(
            DataType::GpsData,
            &[4.0_f32, 5.0, 6.0],
            &[DataEndpoint::SdCard], // only local to avoid extra TX during receive
            0,
        )
        .unwrap();

        r.queue_tx_message(pkt_tx).unwrap();
        r.rx_packet_to_queue(pkt_rx).unwrap();

        // Clearing should drop both queues before any processing.
        r.clear_queues();

        r.process_all_queues().unwrap();
        assert_eq!(
            tx_count.load(Ordering::SeqCst),
            0,
            "should not TX after clear"
        );
        assert_eq!(
            rx_count.load(Ordering::SeqCst),
            0,
            "should not RX after clear"
        );
    }

    // --------------------------- Retry semantics (indirect) ---------------------------

    #[test]
    fn local_handler_retry_attempts_are_three() {
        // This test assumes MAX_NUMBER_OF_RETRYS == 3 in router. If that constant changes,
        // update the expected count below.
        const EXPECTED_ATTEMPTS: usize = 3; // initial try + retries

        let counter = Arc::new(AtomicUsize::new(0));
        let counter_c = counter.clone();

        // A handler that always fails but bumps a counter on each attempt.
        let failing = EndpointHandler {
            endpoint: DataEndpoint::SdCard,
            handler: EndpointHandlerFn::Packet(Box::new(move |_pkt: &TelemetryPacket| {
                counter_c.fetch_add(1, Ordering::SeqCst);
                Err(TelemetryError::BadArg)
            })),
        };

        // Router with no TX (we only care about local handler invocation count).
        let r = Router::new::<fn(&[u8]) -> TelemetryResult<()>>(
            None,
            BoardConfig::new(vec![failing]),
            zero_clock(),
        );

        // Build a valid packet addressed to the failing endpoint.
        let pkt = TelemetryPacket::from_f32_slice(
            DataType::GpsData,
            &[1.0_f32, 2.0, 3.0],
            &[DataEndpoint::SdCard],
            0,
        )
        .unwrap();

        // Sending should surface a HandlerError after all retries.
        let res = r.send(&pkt);
        match res {
            Err(TelemetryError::HandlerError(_)) => {}
            other => panic!("expected HandlerError after retries, got {other:?}"),
        }

        assert_eq!(
            counter.load(Ordering::SeqCst),
            EXPECTED_ATTEMPTS,
            "handler should be invoked exactly {EXPECTED_ATTEMPTS} times"
        );
    }

    // --------------------------- from_u8_slice sanity ---------------------------

    #[test]
    fn from_u8_slice_builds_valid_packet() {
        let need = test_payload_len_for(DataType::GpsData);
        assert_eq!(need, 12); // schema sanity

        let bytes = vec![0x11u8; need];
        let pkt = TelemetryPacket::from_u8_slice(
            DataType::GpsData,
            &bytes,
            &[DataEndpoint::SdCard],
            12345,
        )
        .unwrap();

        assert_eq!(pkt.payload.len(), need);
        assert_eq!(pkt.data_size, need);
        assert_eq!(pkt.timestamp, 12345);
    }

    // --------------------------- Header-only happy path smoke ---------------------------

    #[test]
    fn deserialize_header_only_then_full_parse_matches() {
        // Build a normal packet then compare header-only vs full.
        let endpoints = &[DataEndpoint::SdCard, DataEndpoint::GroundStation];
        let pkt = TelemetryPacket::from_f32_slice(
            DataType::GpsData,
            &[5.25_f32, 3.5, 1.0],
            endpoints,
            42,
        )
        .unwrap();
        let wire = serialize::serialize_packet(&pkt);

        let env = serialize::deserialize_packet_header_only(&wire).unwrap();
        assert_eq!(env.ty, pkt.ty);
        assert_eq!(&*env.endpoints, &*pkt.endpoints);
        assert_eq!(env.sender.as_ref(), pkt.sender.as_ref());
        assert_eq!(env.timestamp_ms, pkt.timestamp);

        let round = serialize::deserialize_packet(&wire).unwrap();
        round.validate().unwrap();
        assert_eq!(round.ty, pkt.ty);
        assert_eq!(round.data_size, pkt.data_size);
        assert_eq!(round.timestamp, pkt.timestamp);
        assert_eq!(&*round.endpoints, &*pkt.endpoints);
        assert_eq!(&*round.payload, &*pkt.payload);
    }

    // --------------------------- TX failure -> error to locals (smoke) ---------------------------

    #[test]
    fn tx_failure_emits_error_to_local_endpoints() {
        // A transmitter that always fails.
        let failing_tx = |_bytes: &[u8]| -> TelemetryResult<()> { Err(TelemetryError::Io("boom")) };

        // Capture what the local endpoint sees (should include a TelemetryError).
        let last_payload = Arc::new(Mutex::new(String::new()));
        let last_payload_c = last_payload.clone();

        let capturing = EndpointHandler {
            endpoint: DataEndpoint::SdCard,
            handler: EndpointHandlerFn::Packet(Box::new(move |pkt: &TelemetryPacket| {
                if pkt.ty == DataType::TelemetryError {
                    *last_payload_c.lock().unwrap() = pkt.to_string();
                }
                Ok(())
            })),
        };

        let r = Router::new(
            Some(failing_tx),
            BoardConfig::new(vec![capturing]),
            zero_clock(),
        );

        // Include both a local and a non-local endpoint to force remote TX.
        let pkt = TelemetryPacket::from_f32_slice(
            DataType::GpsData,
            &[1.0_f32, 2.0, 3.0],
            &[DataEndpoint::SdCard, DataEndpoint::GroundStation],
            7,
        )
        .unwrap();

        let res = r.send(&pkt);
        match res {
            Err(TelemetryError::HandlerError(_)) => {} // TX path wraps as HandlerError
            other => panic!("expected HandlerError from TX failure, got {other:?}"),
        }

        // Ensure something was captured (exact string is covered elsewhere)
        let got = last_payload.lock().unwrap().clone();
        assert!(
            !got.is_empty(),
            "expected TelemetryError to be delivered locally after TX failure"
        );
    }
}

#[cfg(test)]
mod tests_more {
    //! Additional coverage tests for router, packet, and serialization logic.
    //! These tests complement tests_extra.rs by covering boundary,
    //! error, and fast-path behaviors not previously exercised.

    #![cfg(test)]


    use crate::config::get_message_meta;
    use crate::{
        config::{DataEndpoint, DataType, MessageElementCount}, get_data_type, get_needed_message_size, message_meta,
        router::{BoardConfig, Clock, EndpointHandler, EndpointHandlerFn, Router}, serialize,
        telemetry_packet::TelemetryPacket,
        MessageDataType, TelemetryError, TelemetryErrorCode,
        TelemetryResult,
        MAX_VALUE_DATA_ENDPOINT,
        MAX_VALUE_DATA_TYPE,
    };
    use alloc::{sync::Arc, vec::Vec};
    use std::sync::atomic::{AtomicUsize, Ordering};
    use std::sync::{Arc as StdArc, Mutex};


    fn zero_clock() -> Box<dyn Clock + Send + Sync> {
        Box::new(|| 0u64)
    }

    // ---------------------------------------------------------------------------
    // TelemetryPacket validation edge cases
    // ---------------------------------------------------------------------------

    fn concrete_len_for_test(ty: DataType) -> usize {
        match message_meta(ty).element_count {
            MessageElementCount::Static(_) => get_needed_message_size(ty),
            MessageElementCount::Dynamic => {
                // Choose a reasonable dynamic size for tests:
                // numeric/bool → element_width * MESSAGE_ELEMENTS
                // string/hex    → 1 * MESSAGE_ELEMENTS (or any positive size)
                let w = match get_data_type(ty) {
                    MessageDataType::UInt8 | MessageDataType::Int8 | MessageDataType::Bool => 1,
                    MessageDataType::UInt16 | MessageDataType::Int16 => 2,
                    MessageDataType::UInt32 | MessageDataType::Int32 | MessageDataType::Float32 => {
                        4
                    }
                    MessageDataType::UInt64 | MessageDataType::Int64 | MessageDataType::Float64 => {
                        8
                    }
                    MessageDataType::UInt128 | MessageDataType::Int128 => 16,
                    MessageDataType::String | MessageDataType::Hex => 1,
                };
                let elems = get_message_meta(ty).element_count.into().max(1);
                core::cmp::max(1, w * elems)
            }
        }
    }

    #[test]
    fn packet_validate_rejects_empty_endpoints_and_size_mismatch() {
        let ty = DataType::GpsData;
        let need = concrete_len_for_test(ty);

        let err =
            TelemetryPacket::new(ty, &[], "x", 0, Arc::<[u8]>::from(vec![0u8; need])).unwrap_err();
        assert!(matches!(err, TelemetryError::EmptyEndpoints));

        // +1 ensures mismatch for both static and dynamic (not a multiple of element width)
        let err = TelemetryPacket::new(
            ty,
            &[DataEndpoint::SdCard],
            "x",
            0,
            Arc::<[u8]>::from(vec![0u8; need + 1]),
        )
        .unwrap_err();
        assert!(matches!(err, TelemetryError::SizeMismatch { .. }));
    }

    // ---------------------------------------------------------------------------
    // Enum bounds + conversion validity
    // ---------------------------------------------------------------------------

    #[test]
    fn enum_conversion_bounds_and_rejections() {
        let max_ty = MAX_VALUE_DATA_TYPE;
        assert!(DataType::try_from_u32(max_ty).is_some());
        assert!(DataType::try_from_u32(max_ty + 1).is_none());

        let max_ep = MAX_VALUE_DATA_ENDPOINT;
        assert!(DataEndpoint::try_from_u32(max_ep).is_some());
        assert!(DataEndpoint::try_from_u32(max_ep + 1).is_none());

        let min = TelemetryErrorCode::MIN;
        let max = TelemetryErrorCode::MAX;
        assert!(TelemetryErrorCode::try_from_i32(min).is_some());
        assert!(TelemetryErrorCode::try_from_i32(max).is_some());
        assert!(TelemetryErrorCode::try_from_i32(min - 1).is_none());
        assert!(TelemetryErrorCode::try_from_i32(max + 1).is_none());
    }

    // ---------------------------------------------------------------------------
    // Serialization header math + ByteReader edge cases
    // ---------------------------------------------------------------------------

    #[test]
    fn packet_wire_size_matches_serialized_len() {
        let endpoints = &[DataEndpoint::SdCard, DataEndpoint::GroundStation];
        let pkt =
            TelemetryPacket::from_f32_slice(DataType::GpsData, &[1.0, 2.0, 3.0], endpoints, 9)
                .unwrap();
        let need = serialize::packet_wire_size(&pkt);
        let out = serialize::serialize_packet(&pkt);
        assert_eq!(need, out.len());
    }

    // ---------------------------------------------------------------------------
    // Router serialization/deserialization paths
    // ---------------------------------------------------------------------------

    #[test]
    fn serialized_only_handlers_do_not_deserialize() {
        let pkt = TelemetryPacket::from_f32_slice(
            DataType::GpsData,
            &[1.0, 2.0, 3.0],
            &[DataEndpoint::SdCard],
            123,
        )
        .unwrap();
        let wire = serialize::serialize_packet(&pkt);

        let called = StdArc::new(AtomicUsize::new(0));
        let c = called.clone();
        let handler = EndpointHandler {
            endpoint: DataEndpoint::SdCard,
            handler: EndpointHandlerFn::Serialized(Box::new(move |bytes: &[u8]| {
                assert!(bytes.len() >= serialize::header_size_bytes(&pkt));
                c.fetch_add(1, Ordering::SeqCst);
                Ok(())
            })),
        };

        let r = Router::new::<fn(&[u8]) -> TelemetryResult<()>>(
            None,
            BoardConfig::new(vec![handler]),
            zero_clock(),
        );
        r.receive_serialized(&wire).unwrap();
        assert_eq!(called.load(Ordering::SeqCst), 1);
    }

    #[test]
    fn packet_handlers_trigger_single_deserialize_and_fan_out() {
        let endpoints = &[DataEndpoint::SdCard, DataEndpoint::GroundStation];
        let pkt =
            TelemetryPacket::from_f32_slice(DataType::GpsData, &[1.0, 2.0, 3.0], endpoints, 5)
                .unwrap();
        let wire = serialize::serialize_packet(&pkt);

        let packet_called = StdArc::new(AtomicUsize::new(0));
        let serialized_called = StdArc::new(AtomicUsize::new(0));

        let ph = packet_called.clone();
        let sh = serialized_called.clone();

        let packet_h = EndpointHandler {
            endpoint: DataEndpoint::SdCard,
            handler: EndpointHandlerFn::Packet(Box::new(move |_pkt| {
                ph.fetch_add(1, Ordering::SeqCst);
                Ok(())
            })),
        };
        let serialized_h = EndpointHandler {
            endpoint: DataEndpoint::GroundStation,
            handler: EndpointHandlerFn::Serialized(Box::new(move |_b| {
                sh.fetch_add(1, Ordering::SeqCst);
                Ok(())
            })),
        };

        let r = Router::new::<fn(&[u8]) -> TelemetryResult<()>>(
            None,
            BoardConfig::new(vec![packet_h, serialized_h]),
            zero_clock(),
        );

        r.receive_serialized(&wire).unwrap();
        assert_eq!(packet_called.load(Ordering::SeqCst), 1);
        assert_eq!(serialized_called.load(Ordering::SeqCst), 1);
    }

    #[test]
    fn send_avoids_serialization_when_only_local_packet_handlers_exist() {
        let tx_called = StdArc::new(AtomicUsize::new(0));
        let txc = tx_called.clone();
        let tx = move |_bytes: &[u8]| -> TelemetryResult<()> {
            txc.fetch_add(1, Ordering::SeqCst);
            Ok(())
        };

        let hits = StdArc::new(AtomicUsize::new(0));
        let h = hits.clone();
        let handler = EndpointHandler {
            endpoint: DataEndpoint::SdCard,
            handler: EndpointHandlerFn::Packet(Box::new(move |_pkt| {
                h.fetch_add(1, Ordering::SeqCst);
                Ok(())
            })),
        };

        let r = Router::new(Some(tx), BoardConfig::new(vec![handler]), zero_clock());
        let pkt = TelemetryPacket::from_f32_slice(
            DataType::GpsData,
            &[1.0, 2.0, 3.0],
            &[DataEndpoint::SdCard],
            0,
        )
        .unwrap();
        r.send(&pkt).unwrap();

        assert_eq!(tx_called.load(Ordering::SeqCst), 0);
        assert_eq!(hits.load(Ordering::SeqCst), 1);
    }

    #[test]
    fn receive_direct_packet_invokes_handlers() {
        let called = StdArc::new(AtomicUsize::new(0));
        let c = called.clone();
        let handler = EndpointHandler {
            endpoint: DataEndpoint::SdCard,
            handler: EndpointHandlerFn::Packet(Box::new(move |_pkt| {
                c.fetch_add(1, Ordering::SeqCst);
                Ok(())
            })),
        };

        let r = Router::new::<fn(&[u8]) -> TelemetryResult<()>>(
            None,
            BoardConfig::new(vec![handler]),
            zero_clock(),
        );
        let pkt = TelemetryPacket::from_f32_slice(
            DataType::GpsData,
            &[0.5, 0.5, 0.5],
            &[DataEndpoint::SdCard],
            0,
        )
        .unwrap();
        r.receive(&pkt).unwrap();

        assert_eq!(called.load(Ordering::SeqCst), 1);
    }

    // ---------------------------------------------------------------------------
    // Error payload truncation & encode_slice_le extra types
    // ---------------------------------------------------------------------------

    #[test]
    fn error_payload_is_truncated_to_meta_size() {
        let failing_tx = |_b: &[u8]| -> TelemetryResult<()> { Err(TelemetryError::Io("boom")) };

        let captured = StdArc::new(Mutex::new(String::new()));
        let c = captured.clone();
        let handler = EndpointHandler {
            endpoint: DataEndpoint::SdCard,
            handler: EndpointHandlerFn::Packet(Box::new(move |pkt| {
                if pkt.ty == DataType::TelemetryError {
                    *c.lock().unwrap() = pkt.to_string();
                }
                Ok(())
            })),
        };

        let r = Router::new(
            Some(failing_tx),
            BoardConfig::new(vec![handler]),
            zero_clock(),
        );
        let pkt = TelemetryPacket::from_f32_slice(
            DataType::GpsData,
            &[1.0, 2.0, 3.0],
            &[DataEndpoint::SdCard, DataEndpoint::GroundStation],
            1,
        )
        .unwrap();
        let _ = r.send(&pkt);

        let s = captured.lock().unwrap().clone();
        assert!(!s.is_empty());
        assert!(s.len() < 8_192);
    }

    #[test]
    fn encode_slice_le_u16_and_f64() {
        let vals16 = [0x0102u16, 0xA1B2];
        let got = crate::router::encode_slice_le(&vals16);
        let mut exp = Vec::new();
        for v in vals16 {
            exp.extend_from_slice(&v.to_le_bytes());
        }
        assert_eq!(&*got, &exp);

        let vals64 = [1.5f64, -2.25];
        let got = crate::router::encode_slice_le(&vals64);
        let mut exp = Vec::new();
        for v in vals64 {
            exp.extend_from_slice(&v.to_le_bytes());
        }
        assert_eq!(&*got, &exp);
    }

    #[test]
    fn test_payload_len_for_respects_element_width() {
        use crate::tests::test_payload_len_for;

        for i in 0..=MAX_VALUE_DATA_TYPE {
            if let Some(ty) = DataType::try_from_u32(i) {
                let len = test_payload_len_for(ty);
                assert!(len > 0, "test payload length must be > 0 for {ty:?}");

                match get_data_type(ty) {
                    MessageDataType::String | MessageDataType::Hex => {
                        // any positive length is fine for string/hex, just sanity check
                        assert!(len >= 1, "string/hex must have at least 1 byte for {ty:?}");
                    }
                    kind => {
                        let width = match kind {
                            MessageDataType::UInt8
                            | MessageDataType::Int8
                            | MessageDataType::Bool => 1,
                            MessageDataType::UInt16 | MessageDataType::Int16 => 2,
                            MessageDataType::UInt32
                            | MessageDataType::Int32
                            | MessageDataType::Float32 => 4,
                            MessageDataType::UInt64
                            | MessageDataType::Int64
                            | MessageDataType::Float64 => 8,
                            MessageDataType::UInt128 | MessageDataType::Int128 => 16,
                            MessageDataType::String | MessageDataType::Hex => 1,
                        };
                        assert_eq!(
                            len % width,
                            0,
                            "test payload length {len} not multiple of element width {width} for {ty:?}"
                        );
                    }
                }
            }
        }
    }
}<|MERGE_RESOLUTION|>--- conflicted
+++ resolved
@@ -288,11 +288,7 @@
         let data = [10.0_f32, 10.25, 10.5];
         router.log_queue(DataType::GpsData, &data).unwrap();
 
-<<<<<<< HEAD
-        let data = [10.0_f32, 10.25, 10.5];
-=======
         let data = [10.0_f32, 10.25];
->>>>>>> 2230b589
         router.log_queue(DataType::BatteryStatus, &data).unwrap();
 
         let data = [10.0_f32, 10.25, 10.5];
@@ -880,11 +876,7 @@
     #![cfg(test)]
 
 
-<<<<<<< HEAD
-    use crate::config::DataEndpoint::{GroundStation, SdCard};
-=======
     use crate::config::DataEndpoint;
->>>>>>> 2230b589
     use crate::tests::test_payload_len_for;
     use crate::{
         config::DataType, router::{BoardConfig, Clock, EndpointHandler, EndpointHandlerFn, Router}, serialize,
@@ -1073,11 +1065,7 @@
         let back = serialize::deserialize_packet(&wire).unwrap();
         assert_eq!(
             &*back.endpoints,
-<<<<<<< HEAD
-            [SdCard, GroundStation],
-=======
-            [DataEndpoint::SdCard, DataEndpoint::Radio],
->>>>>>> 2230b589
+            [DataEndpoint::SdCard, DataEndpoint::GroundStation],
             "endpoints must roundtrip 1:1"
         );
         assert_eq!(back.ty, pkt.ty);
