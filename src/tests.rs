--- conflicted
+++ resolved
@@ -755,11 +755,9 @@
         }
         // Enqueue RX (2) with only-local endpoints, and unique values/timestamps.
         for i in 0..2u64 {
-<<<<<<< HEAD
-            r.rx_packet_to_queue(mk_rx_only_local(&[9.0 + i as f32, 8.0], 123 + i))
-=======
-            r.rx_queue(mk_rx_only_local(&[9.0 + i as f32, 8.0, 7.0], 123 + i))
->>>>>>> f896c8c2
+            r.rx_queue(mk_rx_only_local(&[9.0 + i as f32, 8.0], 123 + i)).unwrap();
+            r.rx_queue(mk_rx_only_local(&[9.0 + i as f32, 8.0], 123 + i)).unwrap();
+            r.rx_queue(mk_rx_only_local(&[9.0 + i as f32, 8.0], 123 + i))
                 .unwrap();
         }
 
@@ -922,12 +920,9 @@
         // One TX and one RX (RX is only-local to avoid creating extra TX on receive)
         r.log_queue(DataType::GpsData, &[1.0_f32, 2.0])
             .unwrap();
-<<<<<<< HEAD
-        r.rx_packet_to_queue(mk_rx_only_local(&[4.0, 5.0], 7))
-            .unwrap();
-=======
-        r.rx_queue(mk_rx_only_local(&[4.0, 5.0, 6.0], 7)).unwrap();
->>>>>>> f896c8c2
+        r.rx_queue(mk_rx_only_local(&[4.0, 5.0], 7)).unwrap();
+        r.rx_queue(mk_rx_only_local(&[4.0, 5.0], 7)).unwrap();
+        r.rx_queue(mk_rx_only_local(&[4.0, 5.0], 7)).unwrap();
 
         // Small budget; with wrapping_sub this should allow one iteration then stop
         r.process_all_queues_with_timeout(1).unwrap();
@@ -1745,11 +1740,7 @@
             });
 
         let serialized_h =
-<<<<<<< HEAD
-            EndpointHandler::new_serialized_handler(DataEndpoint::GroundStation, move |_b| {
-=======
-            EndpointHandler::new_serialized_handler(DataEndpoint::Radio, move |_b, _link_id| {
->>>>>>> f896c8c2
+            EndpointHandler::new_serialized_handler(DataEndpoint::GroundStation, move |_b, _link_id| {
                 sh.fetch_add(1, Ordering::SeqCst);
                 Ok(())
             });
@@ -3026,35 +3017,6 @@
             Ok(())
         }
 
-<<<<<<< HEAD
-    // Local handler on SD_CARD so the router considers SD_CARD "local".
-    let local_calls = Arc::new(AtomicUsize::new(0));
-    let local_calls_c = local_calls.clone();
-    let sd_handler = EndpointHandler::new_packet_handler(DataEndpoint::SdCard, move |_pkt| {
-        local_calls_c.fetch_add(1, Ordering::SeqCst);
-        Ok(())
-    });
-
-    let router = Router::new(
-        Some(transmit),
-        RouterMode::Relay,
-        RouterConfig::new(vec![sd_handler]),
-        StepClock::new_default_box(),
-    );
-
-    // Include one local + one remote endpoint.
-    let endpoints = &[DataEndpoint::SdCard, DataEndpoint::GroundStation];
-    let pkt =
-        TelemetryPacket::from_f32_slice(DataType::GpsData, &[1.0, 3.0], endpoints, 0).unwrap();
-
-    router.rx(&pkt).unwrap();
-
-    // Local handler should fire once.
-    assert_eq!(local_calls.load(Ordering::SeqCst), 1);
-    // Relay should transmit at least once.
-    assert_eq!(tx_calls.load(Ordering::SeqCst), 1);
-}
-=======
         // Local handler on SD_CARD so the router considers SD_CARD "local".
         let local_calls = Arc::new(AtomicUsize::new(0));
         let local_calls_c = local_calls.clone();
@@ -3063,7 +3025,6 @@
                 local_calls_c.fetch_add(1, Ordering::SeqCst);
                 Ok(())
             });
->>>>>>> f896c8c2
 
         let router = Router::new(
             Some(transmit),
@@ -3073,24 +3034,18 @@
         );
 
         // Include one local + one remote endpoint.
-        let endpoints = &[DataEndpoint::SdCard, DataEndpoint::Radio];
+        let endpoints = &[DataEndpoint::SdCard, DataEndpoint::GroundStation];
         let pkt =
-            TelemetryPacket::from_f32_slice(DataType::GpsData, &[1.0, 2.0, 3.0], endpoints, 0)
+            TelemetryPacket::from_f32_slice(DataType::GpsData, &[1.0, 2.0], endpoints, 0)
                 .unwrap();
 
         router.rx(&pkt).unwrap();
 
-<<<<<<< HEAD
-    let endpoints = &[DataEndpoint::SdCard, DataEndpoint::GroundStation];
-    let pkt =
-        TelemetryPacket::from_f32_slice(DataType::GpsData, &[2.0, 3.0], endpoints, 0).unwrap();
-=======
         // Local handler should fire once.
         assert_eq!(local_calls.load(Ordering::SeqCst), 1);
         // Relay should transmit at least once.
         assert_eq!(TX_CALLS.load(Ordering::SeqCst), 1);
     }
->>>>>>> f896c8c2
 
     /// In `Sink` mode, receiving a packet should never re-transmit.
     #[test]
@@ -3105,62 +3060,6 @@
             Ok(())
         }
 
-<<<<<<< HEAD
-    let hits = Arc::new(AtomicUsize::new(0));
-    let hits_c = hits.clone();
-    let sd_handler = EndpointHandler::new_serialized_handler(DataEndpoint::SdCard, move |_b| {
-        hits_c.fetch_add(1, Ordering::SeqCst);
-        Ok(())
-    });
-
-    let router = Router::new(
-        None::<fn(&[u8]) -> TelemetryResult<()>>,
-        RouterMode::Sink,
-        RouterConfig::new(vec![sd_handler]),
-        StepClock::new_default_box(),
-    );
-
-    let endpoints = &[DataEndpoint::SdCard];
-    let pkt =
-        TelemetryPacket::from_f32_slice(DataType::GpsData, &[1.0, 3.0], endpoints, 0).unwrap();
-    let bytes = serialize::serialize_packet(&pkt);
-
-    router.rx_serialized(&bytes).unwrap();
-    router.rx_serialized(&bytes).unwrap();
-
-    assert_eq!(hits.load(Ordering::SeqCst), 1);
-}
-
-/// When only a serialized handler exists for an endpoint, `rx_serialized`
-/// should still deliver the raw bytes.
-#[test]
-fn rx_serialized_delivers_to_serialized_handlers() {
-    use crate::router::RouterConfig;
-
-    let seen: Arc<Mutex<Option<Vec<u8>>>> = Arc::new(Mutex::new(None));
-    let seen_c = seen.clone();
-    let sd_handler = EndpointHandler::new_serialized_handler(DataEndpoint::SdCard, move |b| {
-        *seen_c.lock().unwrap() = Some(b.to_vec());
-        Ok(())
-    });
-
-    let router = Router::new(
-        None::<fn(&[u8]) -> TelemetryResult<()>>,
-        RouterMode::Sink,
-        RouterConfig::new(vec![sd_handler]),
-        StepClock::new_default_box(),
-    );
-
-    let endpoints = &[DataEndpoint::SdCard];
-    let pkt =
-        TelemetryPacket::from_f32_slice(DataType::GpsData, &[1.0, 2.0], endpoints, 0).unwrap();
-    let bytes = serialize::serialize_packet(&pkt);
-
-    router.rx_serialized(&bytes).unwrap();
-    let got = seen.lock().unwrap().clone().expect("no bytes delivered");
-    assert_eq!(*got, *bytes);
-}
-=======
         let router = Router::new(
             Some(transmit),
             RouterMode::Sink,
@@ -3170,17 +3069,15 @@
             )]),
             StepClock::new_default_box(),
         );
-
-        let endpoints = &[DataEndpoint::SdCard, DataEndpoint::Radio];
-        let pkt =
-            TelemetryPacket::from_f32_slice(DataType::GpsData, &[1.0, 2.0, 3.0], endpoints, 0)
-                .unwrap();
-
+    let endpoints = &[DataEndpoint::SdCard, DataEndpoint::GroundStation];
+    let pkt =
+        TelemetryPacket::from_f32_slice(DataType::GpsData, &[2.0, 3.0], endpoints, 0).unwrap();
+
+        
         router.rx(&pkt).unwrap();
 
         assert_eq!(TX_CALLS.load(Ordering::SeqCst), 0);
     }
->>>>>>> f896c8c2
 
     /// Receiving the exact same serialized packet twice should be deduped
     /// and only delivered to local handlers once.
@@ -3203,13 +3100,12 @@
             RouterConfig::new(vec![sd_handler]),
             StepClock::new_default_box(),
         );
-
-        let endpoints = &[DataEndpoint::SdCard];
-        let pkt =
-            TelemetryPacket::from_f32_slice(DataType::GpsData, &[1.0, 2.0, 3.0], endpoints, 0)
-                .unwrap();
-        let bytes = serialize::serialize_packet(&pkt);
-
+    let endpoints = &[DataEndpoint::SdCard];
+    let pkt =
+        TelemetryPacket::from_f32_slice(DataType::GpsData, &[1.0, 3.0], endpoints, 0).unwrap();
+    let bytes = serialize::serialize_packet(&pkt);
+
+        
         router.rx_serialized(&bytes).unwrap();
         router.rx_serialized(&bytes).unwrap();
 
@@ -3236,12 +3132,12 @@
             RouterConfig::new(vec![sd_handler]),
             StepClock::new_default_box(),
         );
-
-        let endpoints = &[DataEndpoint::SdCard];
-        let pkt =
-            TelemetryPacket::from_f32_slice(DataType::GpsData, &[1.0, 2.0, 3.0], endpoints, 0)
-                .unwrap();
-        let bytes = serialize::serialize_packet(&pkt);
+    let endpoints = &[DataEndpoint::SdCard];
+    let pkt =
+        TelemetryPacket::from_f32_slice(DataType::GpsData, &[1.0, 2.0], endpoints, 0).unwrap();
+    let bytes = serialize::serialize_packet(&pkt);
+
+       
 
         router.rx_serialized(&bytes).unwrap();
         let got = seen.lock().unwrap().clone().expect("no bytes delivered");
