--- conflicted
+++ resolved
@@ -341,11 +341,7 @@
         let data = [10.0_f32];
         router.log_queue(DataType::BatteryVoltage, &data).unwrap();
 
-<<<<<<< HEAD
-        let data = [10.0_f32, 10.25];
-=======
-        let data = [10.0_f32, 10.25, 10.2];
->>>>>>> 28eda86f
+        let data = [10.0_f32, 10.24];
         router.log_queue(DataType::GpsData, &data).unwrap();
         // Flush -> frame appears on the "bus"
         router.process_tx_queue().unwrap();
@@ -3015,9 +3011,9 @@
     );
 
     // Include one local + one remote endpoint.
-    let endpoints = &[DataEndpoint::SdCard, DataEndpoint::Radio];
+    let endpoints = &[DataEndpoint::SdCard, DataEndpoint::GroundStation];
     let pkt =
-        TelemetryPacket::from_f32_slice(DataType::GpsData, &[1.0, 2.0, 3.0], endpoints, 0).unwrap();
+        TelemetryPacket::from_f32_slice(DataType::GpsData, &[1.0, 3.0], endpoints, 0).unwrap();
 
     router.rx(&pkt).unwrap();
 
@@ -3050,9 +3046,9 @@
         StepClock::new_default_box(),
     );
 
-    let endpoints = &[DataEndpoint::SdCard, DataEndpoint::Radio];
+    let endpoints = &[DataEndpoint::SdCard, DataEndpoint::GroundStation];
     let pkt =
-        TelemetryPacket::from_f32_slice(DataType::GpsData, &[1.0, 2.0, 3.0], endpoints, 0).unwrap();
+        TelemetryPacket::from_f32_slice(DataType::GpsData, &[2.0, 3.0], endpoints, 0).unwrap();
 
     router.rx(&pkt).unwrap();
 
@@ -3082,7 +3078,7 @@
 
     let endpoints = &[DataEndpoint::SdCard];
     let pkt =
-        TelemetryPacket::from_f32_slice(DataType::GpsData, &[1.0, 2.0, 3.0], endpoints, 0).unwrap();
+        TelemetryPacket::from_f32_slice(DataType::GpsData, &[1.0, 3.0], endpoints, 0).unwrap();
     let bytes = serialize::serialize_packet(&pkt);
 
     router.rx_serialized(&bytes).unwrap();
@@ -3113,7 +3109,7 @@
 
     let endpoints = &[DataEndpoint::SdCard];
     let pkt =
-        TelemetryPacket::from_f32_slice(DataType::GpsData, &[1.0, 2.0, 3.0], endpoints, 0).unwrap();
+        TelemetryPacket::from_f32_slice(DataType::GpsData, &[1.0, 2.0], endpoints, 0).unwrap();
     let bytes = serialize::serialize_packet(&pkt);
 
     router.rx_serialized(&bytes).unwrap();
