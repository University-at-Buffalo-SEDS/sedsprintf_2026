//! Telemetry configuration and schema description.
//!
//! This module defines:
//! - Device-/build-time constants (identifiers, limits, retries).
//! - The `DataEndpoint` and `DataType` enums.
//! - Functions that describe per-type schema metadata:
//!   - [`get_message_data_type`]
//!   - [`get_message_info_types`]
//!   - [`get_message_meta`]

use crate::EndpointsBroadcastMode;
#[allow(unused_imports)]
use crate::{MessageDataType, MessageElement, MessageMeta, MessageClass, STRING_VALUE_ELEMENT};
use sedsprintf_macros::define_stack_payload;
use strum_macros::EnumCount;
// -----------------------------------------------------------------------------
// User-editable configuration
// -----------------------------------------------------------------------------

/// Device identifier string.
///
/// This string is attached to every telemetry packet and is used to identify
/// the platform in downstream tools. It should be **unique per platform**.
pub const DEVICE_IDENTIFIER: &str = match option_env!("DEVICE_IDENTIFIER") {
    Some(val) => val,
    None => "TEST_PLATFORM",
};

/// Maximum number of recent received packet IDs to track for duplicate
/// detection.
///
/// Higher values increase memory usage but improve duplicate detection for
/// high-throughput links or bursty traffic patterns.
// This value should be a power of two for optimal performance.
pub const MAX_RECENT_RX_IDS: usize = 128;

/// Starting size of the internal router and relay queues.
pub const STARTING_QUEUE_SIZE: usize = 16;

/// Maximum size of the internal router and relay queues in Bytes.
/// Higher values increase memory usage but may help prevent packet
/// drops under high load.
pub const MAX_QUEUE_SIZE: usize = 1024 * 50; // 50 KB

/// Grow step of the internal router and relay queues in Bytes.
/// Higher values increase memory usage but may help with performance.
/// the value is a multiplier of the current queue size.
pub const QUEUE_GROW_STEP: f64 = 3.2; //

/// Minimum payload size (in bytes) before we consider compression.
pub const PAYLOAD_COMPRESS_THRESHOLD: usize = 16;

/// Compression level to use when compressing telemetry payloads (0-10).
pub const PAYLOAD_COMPRESSION_LEVEL: u8 = 10;

/// Maximum length, in bytes, of any **static** UTF-8 string payload.
///
/// Dynamic string messages may be longer, but many tests and error paths
/// assume this bound when generating placeholder data.
pub const STATIC_STRING_LENGTH: usize = 1024;

/// Maximum length, in bytes, of any **static** hex payload.
pub const STATIC_HEX_LENGTH: usize = 1024;

/// Maximum number of fractional digits when converting floating-point values
/// to strings (e.g., for human-readable error payloads).
///
/// Higher values increase both payload size and formatting cost.
pub const STRING_PRECISION: usize = 8; // 12 is expensive; tune as needed

/// Maximum payload size (in bytes) that is allowed to be allocated on the
/// stack before the implementation switches to heap allocation.
define_stack_payload!(64);

/// Maximum number of times a handler is retried before giving up and
/// surfacing a [`TelemetryError::HandlerError`](crate::TelemetryError::HandlerError).
pub const MAX_HANDLER_RETRIES: usize = 3;

// -----------------------------------------------------------------------------
// Endpoints
// -----------------------------------------------------------------------------

/// The different destinations where telemetry packets can be sent.
///
/// When adding new endpoints:
/// - Keep the discriminants sequential from `0` with no gaps (if you assign
///   explicit values).
/// - Update any tests that iterate over `0..=MAX_VALUE_DATA_ENDPOINT`.
#[derive(Debug, Clone, Copy, PartialEq, Eq, Hash, Ord, PartialOrd, EnumCount)]
#[repr(u32)]
pub enum DataEndpoint {
    /// On-board storage (e.g. SD card / flash).
    SdCard,
    GroundStation,
    FlightController,
    ValveBoard,
    Abort,
}

impl DataEndpoint {
    /// Return a stable string representation used in logs and in
    /// `TelemetryPacket::to_string()` output.
    ///
    /// This should remain stable over time for compatibility with tests and
    /// external tooling.
    pub fn as_str(&self) -> &'static str {
        match self {
            DataEndpoint::SdCard => "SD_CARD",
            DataEndpoint::GroundStation => "GROUND_STATION",
            DataEndpoint::FlightController => "FLIGHT_CONTROLLER",
            DataEndpoint::ValveBoard => "VALVE_BOARD",
            DataEndpoint::Abort => "ABORT",
        }
    }

    pub fn get_broadcast_mode(&self) -> EndpointsBroadcastMode {
        match self {
            DataEndpoint::SdCard => EndpointsBroadcastMode::Default,
            DataEndpoint::GroundStation => EndpointsBroadcastMode::Default,
            DataEndpoint::FlightController => EndpointsBroadcastMode::Default,
            DataEndpoint::ValveBoard => EndpointsBroadcastMode::Default,
            DataEndpoint::Abort => EndpointsBroadcastMode::Always,
        }
    }
}

// -----------------------------------------------------------------------------
// Data types
// -----------------------------------------------------------------------------

/// Logical telemetry message kinds.
///
/// Each variant corresponds to:
/// - a concrete payload element type (via [`get_message_data_type`]),
/// - a message severity/role (via [`get_message_info_types`]),
/// - schema metadata (via [`get_message_meta`]).
///
/// When adding new variants:
/// - Keep discriminants sequential from `0` with no gaps (if assigning
///   explicit values).
/// - Update all mapping functions and any tests that iterate over the enum.
#[derive(Debug, Clone, Copy, PartialEq, Eq, Hash, Ord, PartialOrd, EnumCount)]
#[repr(u32)]
pub enum DataType {
    /// Encoded telemetry error text (string payload).
    TelemetryError,
    GenericError,
    GpsData,
    KalmanFilterData,
    GyroData,
    AccelData,
    BatteryVoltage,
    BatteryCurrent,
    BarometerData,
    Abort,
    FuelFlow,
    ValveCommand,
    FlightCommand,
    FuelTankPressure,
    FlightState,
    Heartbeat,
    Warning,
    /// Generic string message payload.
    MessageData,
}

<<<<<<< HEAD
impl DataType {
    /// Return a stable string representation used in logs, headers, and in
    /// `TelemetryPacket::to_string()` formatting.
    ///
    /// This must be kept up to date when adding new variants.
    pub fn as_str(&self) -> &'static str {
        match self {
            DataType::TelemetryError => "TELEMETRY_ERROR",
            DataType::GenericError => "GENERIC_ERROR",
            DataType::GpsData => "GPS_DATA",
            DataType::KalmanFilterData => "KALMAN_FILTER_DATA",
            DataType::GyroData => "GYRO_DATA",
            DataType::AccelData => "ACCEL_DATA",
            DataType::BatteryVoltage => "BATTERY_VOLTAGE",
            DataType::BatteryCurrent => "BATTERY_CURRENT",
            DataType::BarometerData => "BAROMETER_DATA",
            DataType::Abort => "ABORT",
            DataType::FuelFlow => "FUEL_FLOW",
            DataType::ValveCommand => "VALVE_COMMAND",
            DataType::FlightCommand => "FLIGHT_COMMAND",
            DataType::FuelTankPressure => "FUEL_TANK_PRESSURE",
            DataType::FlightState => "FLIGHT_STATE",
            DataType::Heartbeat => "HEARTBEAT",
            DataType::Warning => "WARNING",
            DataType::MessageData => "MESSAGE_DATA",
        }
    }
}

// -----------------------------------------------------------------------------
// Schema helpers: element type, message kind, and metadata
// -----------------------------------------------------------------------------

/// Return the element type for the payload of a given [`DataType`].
///
/// The order and mapping must stay in lock-step with [`DataType`], and with the
/// schema used by `TelemetryPacket` validation. Available element types are:
///
/// - `String`
/// - `Float32`
/// - `UInt8`, `UInt16`, `UInt32`, `UInt64`, `UInt128`
/// - `Int8`, `Int16`, `Int32`, `Int64`, `Int128`
pub const fn get_message_data_type(data_type: DataType) -> MessageDataType {
    match data_type {
        DataType::TelemetryError => MessageDataType::String,
        DataType::GenericError => MessageDataType::String,
        DataType::GpsData => MessageDataType::Float32,
        DataType::KalmanFilterData => MessageDataType::Float32,
        DataType::BatteryVoltage => MessageDataType::Float32,
        DataType::BatteryCurrent => MessageDataType::Float32,
        DataType::GyroData => MessageDataType::Float32,
        DataType::AccelData => MessageDataType::Float32,
        DataType::BarometerData => MessageDataType::Float32,
        DataType::Abort => MessageDataType::String,
        DataType::FuelFlow => MessageDataType::Float32,
        DataType::ValveCommand => MessageDataType::UInt8,
        DataType::FlightCommand => MessageDataType::UInt8,
        DataType::FuelTankPressure => MessageDataType::Float32,
        DataType::FlightState => MessageDataType::UInt8,
        DataType::MessageData => MessageDataType::String,
        DataType::Warning => MessageDataType::String,
        DataType::Heartbeat => MessageDataType::NoData,
    }
}

/// Return the logical message type (severity/category) for a given [`DataType`].
///
/// This affects how messages may be surfaced or filtered in the higher-level
/// API (e.g. errors vs informational telemetry).
pub const fn get_message_info_types(message_type: DataType) -> MessageType {
    match message_type {
        DataType::TelemetryError => MessageType::Error,
        DataType::GenericError => MessageType::Error,
        DataType::GpsData => MessageType::Info,
        DataType::KalmanFilterData => MessageType::Info,
        DataType::BatteryVoltage => MessageType::Info,
        DataType::BatteryCurrent => MessageType::Info,
        DataType::GyroData => MessageType::Info,
        DataType::AccelData => MessageType::Info,
        DataType::BarometerData => MessageType::Info,
        DataType::Abort => MessageType::Error,
        DataType::FuelFlow => MessageType::Info,
        DataType::ValveCommand => MessageType::Info,
        DataType::FlightCommand => MessageType::Info,
        DataType::FuelTankPressure => MessageType::Info,
        DataType::FlightState => MessageType::Info,
        DataType::MessageData => MessageType::Info,
        DataType::Warning => MessageType::Info,
        DataType::Heartbeat => MessageType::Info,
    }
}

=======
>>>>>>> 8fee2ba1
/// Return the full schema metadata for a given [`DataType`].
///
/// Each variant specifies:
/// - `element_count`: either `Static(n)` (fixed number of elements) or
///   `Dynamic` (variable-length payload—size validated at runtime).
/// - `endpoints`: default destination list for packets of that type.
///
/// The element count is interpreted relative to the element type returned by
/// [`get_message_data_type`].
pub const fn get_message_meta(data_type: DataType) -> MessageMeta {
    match data_type {
<<<<<<< HEAD
        DataType::TelemetryError => {
            MessageMeta {
                // Telemetry Error
                element_count: MessageElementCount::Dynamic, // Telemetry Error messages have dynamic length
                endpoints: &[DataEndpoint::SdCard, DataEndpoint::GroundStation],
            }
        }
        DataType::GenericError => {
            MessageMeta {
                // Telemetry Error
                element_count: MessageElementCount::Dynamic, // Generic Error messages have dynamic length
                endpoints: &[DataEndpoint::SdCard, DataEndpoint::GroundStation],
            }
        }
        DataType::GpsData => {
            MessageMeta {
                // GPS Data
                element_count: MessageElementCount::Static(2), // GPS Data messages carry 3 float32 elements (latitude, longitude)
                endpoints: &[
                    DataEndpoint::GroundStation,
                    DataEndpoint::SdCard,
                    DataEndpoint::FlightController,
                ],
            }
        }
        DataType::KalmanFilterData => {
            MessageMeta {
                // IMU Data
                element_count: MessageElementCount::Static(3), // Kalman Filter Data messages carry 3 float32 elements
                endpoints: &[DataEndpoint::GroundStation, DataEndpoint::SdCard],
            }
        }
        DataType::BatteryVoltage => {
            MessageMeta {
                // Battery Status
                element_count: MessageElementCount::Static(1), // Battery Voltage messages carry 1 float32 element (voltage)
                endpoints: &[DataEndpoint::GroundStation, DataEndpoint::SdCard],
            }
        }
        DataType::BatteryCurrent => {
            MessageMeta {
                // Battery Status
                element_count: MessageElementCount::Static(1), // Battery Current messages carry 1 float32 elements (current)
                endpoints: &[DataEndpoint::GroundStation, DataEndpoint::SdCard],
            }
        }
        DataType::GyroData => {
            MessageMeta {
                // System Status
                element_count: MessageElementCount::Static(3), // Gyro data messages carry 3 float32 elements (Gyro x, y,z)
                endpoints: &[DataEndpoint::SdCard, DataEndpoint::GroundStation],
            }
        }
        DataType::BarometerData => {
            MessageMeta {
                // Barometer Data
                element_count: MessageElementCount::Static(3), // Barometer Data messages carry 2 float32 elements (pressure, temperature)
                endpoints: &[DataEndpoint::GroundStation, DataEndpoint::SdCard],
            }
        }
        DataType::AccelData => {
            MessageMeta {
                // Barometer Data
                element_count: MessageElementCount::Static(3), // // Accel data messages carry 3 float32 elements (Accel x, y,z)
                endpoints: &[DataEndpoint::GroundStation, DataEndpoint::SdCard],
            }
        }
        DataType::Abort => {
            MessageMeta {
                // Abort Command
                element_count: MessageElementCount::Dynamic, // Abort messages carry 1 boolean element
                endpoints: &[DataEndpoint::Abort],
            }
        }
        DataType::FuelFlow => {
            MessageMeta {
                // Fuel Flow Data
                element_count: MessageElementCount::Static(1), // Fuel Flow messages carry 1 float32 element
                endpoints: &[DataEndpoint::GroundStation, DataEndpoint::SdCard],
            }
        }
        DataType::ValveCommand => {
            MessageMeta {
                // Valve Command Data
                element_count: MessageElementCount::Static(1), // Valve Command messages have dynamic length
                endpoints: &[
                    DataEndpoint::GroundStation,
                    DataEndpoint::SdCard,
                    DataEndpoint::ValveBoard,
                ],
            }
        }
        DataType::FlightCommand => {
            MessageMeta {
                // Flight Command Data
                element_count: MessageElementCount::Static(1), // Flight Command messages carry 1 uint8 element
                endpoints: &[
                    DataEndpoint::GroundStation,
                    DataEndpoint::SdCard,
                    DataEndpoint::FlightController,
                ],
            }
        }
        DataType::FuelTankPressure => {
            MessageMeta {
                // Fuel Tank Pressure Data
                element_count: MessageElementCount::Static(1), // Fuel Tank Pressure messages carry 1 float32 element
                endpoints: &[DataEndpoint::GroundStation, DataEndpoint::SdCard],
            }
        }
        DataType::FlightState => {
            MessageMeta {
                // Flight State Data
                element_count: MessageElementCount::Static(1), // Flight State messages carry 1 uint8 element
                endpoints: &[DataEndpoint::GroundStation, DataEndpoint::SdCard],
            }
        }
        DataType::Heartbeat => {
            MessageMeta {
                // Heartbeat Data
                element_count: MessageElementCount::Static(0), // Heartbeat messages carry 1 binary element
                endpoints: &[DataEndpoint::GroundStation, DataEndpoint::SdCard],
            }
        }
        DataType::Warning => {
            MessageMeta {
                // Warning Data
                element_count: MessageElementCount::Dynamic, // Warning messages have dynamic length
                endpoints: &[DataEndpoint::SdCard, DataEndpoint::GroundStation],
            }
        }
        DataType::MessageData => {
            MessageMeta {
                // Message Data
                element_count: MessageElementCount::Dynamic, // Message Data messages have dynamic length
                endpoints: &[DataEndpoint::SdCard, DataEndpoint::GroundStation],
            }
        }
=======
        DataType::TelemetryError => MessageMeta {
            // Telemetry Error:
            // Dynamic string payload (typically human-readable error message).
            name: "TELEMETRY_ERROR",
            element: MessageElement::Dynamic(MessageDataType::String, MessageClass::Error),
            endpoints: &[DataEndpoint::SdCard, DataEndpoint::Radio],
        },
        DataType::GpsData => MessageMeta {
            // GPS Data:
            // 3 × float32 elements (e.g. latitude, longitude, altitude).
            name: "GPS_DATA",
            element: MessageElement::Static(3, MessageDataType::Float32, MessageClass::Info),
            endpoints: &[DataEndpoint::Radio, DataEndpoint::SdCard],
        },
        DataType::ImuData => MessageMeta {
            // IMU Data:
            // 6 × float32 elements (accel x/y/z and gyro x/y/z).
            name: "IMU_DATA",
            element: MessageElement::Static(6, MessageDataType::Float32, MessageClass::Info),
            endpoints: &[DataEndpoint::Radio, DataEndpoint::SdCard],
        },
        DataType::BatteryStatus => MessageMeta {
            // Battery Status:
            // 2 × float32 elements (e.g. voltage, current).
            name: "BATTERY_STATUS",
            element: MessageElement::Static(2, MessageDataType::Float32, MessageClass::Info),
            endpoints: &[DataEndpoint::Radio, DataEndpoint::SdCard],
        },
        DataType::SystemStatus => MessageMeta {
            // System Status:
            // 1 × uint8 element (status/health code).
            name: "SYSTEM_STATUS",
            element: MessageElement::Static(1, MessageDataType::Bool, MessageClass::Info),
            endpoints: &[DataEndpoint::SdCard],
        },
        DataType::BarometerData => MessageMeta {
            // Barometer Data:
            // 3 × float32 elements (e.g. pressure, temperature, altitude/reserved).
            name: "BAROMETER_DATA",
            element: MessageElement::Static(3, MessageDataType::Float32, MessageClass::Info),
            endpoints: &[DataEndpoint::Radio, DataEndpoint::SdCard],
        },
        DataType::MessageData => MessageMeta {
            // Message Data:
            // Dynamic string payload (e.g. free-form log message).
            name: "MESSAGE_DATA",
            element: MessageElement::Dynamic(MessageDataType::String, MessageClass::Info),
            endpoints: &[DataEndpoint::SdCard, DataEndpoint::Radio],
        },
        DataType::Heartbeat => MessageMeta {
            // Heartbeat:
            // No payload.
            name: "HEARTBEAT",
            element: MessageElement::Static(0, MessageDataType::NoData, MessageClass::Info),
            endpoints: &[DataEndpoint::SdCard, DataEndpoint::Radio],
        },
>>>>>>> 8fee2ba1
    }
}<|MERGE_RESOLUTION|>--- conflicted
+++ resolved
@@ -4,15 +4,14 @@
 //! - Device-/build-time constants (identifiers, limits, retries).
 //! - The `DataEndpoint` and `DataType` enums.
 //! - Functions that describe per-type schema metadata:
-//!   - [`get_message_data_type`]
-//!   - [`get_message_info_types`]
 //!   - [`get_message_meta`]
 
 use crate::EndpointsBroadcastMode;
 #[allow(unused_imports)]
-use crate::{MessageDataType, MessageElement, MessageMeta, MessageClass, STRING_VALUE_ELEMENT};
+use crate::{MessageClass, MessageDataType, MessageElement, MessageMeta, STRING_VALUE_ELEMENT};
 use sedsprintf_macros::define_stack_payload;
 use strum_macros::EnumCount;
+
 // -----------------------------------------------------------------------------
 // User-editable configuration
 // -----------------------------------------------------------------------------
@@ -26,26 +25,23 @@
     None => "TEST_PLATFORM",
 };
 
-/// Maximum number of recent received packet IDs to track for duplicate
-/// detection.
+/// Maximum number of recent received packet IDs to track for duplicate detection.
 ///
 /// Higher values increase memory usage but improve duplicate detection for
 /// high-throughput links or bursty traffic patterns.
-// This value should be a power of two for optimal performance.
+///
+/// This value should be a power of two for optimal performance.
 pub const MAX_RECENT_RX_IDS: usize = 128;
 
 /// Starting size of the internal router and relay queues.
 pub const STARTING_QUEUE_SIZE: usize = 16;
 
 /// Maximum size of the internal router and relay queues in Bytes.
-/// Higher values increase memory usage but may help prevent packet
-/// drops under high load.
 pub const MAX_QUEUE_SIZE: usize = 1024 * 50; // 50 KB
 
 /// Grow step of the internal router and relay queues in Bytes.
-/// Higher values increase memory usage but may help with performance.
-/// the value is a multiplier of the current queue size.
-pub const QUEUE_GROW_STEP: f64 = 3.2; //
+/// The value is a multiplier of the current queue size.
+pub const QUEUE_GROW_STEP: f64 = 3.2;
 
 /// Minimum payload size (in bytes) before we consider compression.
 pub const PAYLOAD_COMPRESS_THRESHOLD: usize = 16;
@@ -54,38 +50,25 @@
 pub const PAYLOAD_COMPRESSION_LEVEL: u8 = 10;
 
 /// Maximum length, in bytes, of any **static** UTF-8 string payload.
-///
-/// Dynamic string messages may be longer, but many tests and error paths
-/// assume this bound when generating placeholder data.
 pub const STATIC_STRING_LENGTH: usize = 1024;
 
 /// Maximum length, in bytes, of any **static** hex payload.
 pub const STATIC_HEX_LENGTH: usize = 1024;
 
-/// Maximum number of fractional digits when converting floating-point values
-/// to strings (e.g., for human-readable error payloads).
-///
-/// Higher values increase both payload size and formatting cost.
+/// Maximum number of fractional digits when converting floating-point values to strings.
 pub const STRING_PRECISION: usize = 8; // 12 is expensive; tune as needed
 
-/// Maximum payload size (in bytes) that is allowed to be allocated on the
-/// stack before the implementation switches to heap allocation.
+/// Maximum payload size (in bytes) that is allowed to be allocated on the stack
+/// before switching to heap allocation.
 define_stack_payload!(64);
 
-/// Maximum number of times a handler is retried before giving up and
-/// surfacing a [`TelemetryError::HandlerError`](crate::TelemetryError::HandlerError).
+/// Maximum number of times a handler is retried before giving up.
 pub const MAX_HANDLER_RETRIES: usize = 3;
 
 // -----------------------------------------------------------------------------
 // Endpoints
 // -----------------------------------------------------------------------------
 
-/// The different destinations where telemetry packets can be sent.
-///
-/// When adding new endpoints:
-/// - Keep the discriminants sequential from `0` with no gaps (if you assign
-///   explicit values).
-/// - Update any tests that iterate over `0..=MAX_VALUE_DATA_ENDPOINT`.
 #[derive(Debug, Clone, Copy, PartialEq, Eq, Hash, Ord, PartialOrd, EnumCount)]
 #[repr(u32)]
 pub enum DataEndpoint {
@@ -98,11 +81,6 @@
 }
 
 impl DataEndpoint {
-    /// Return a stable string representation used in logs and in
-    /// `TelemetryPacket::to_string()` output.
-    ///
-    /// This should remain stable over time for compatibility with tests and
-    /// external tooling.
     pub fn as_str(&self) -> &'static str {
         match self {
             DataEndpoint::SdCard => "SD_CARD",
@@ -128,21 +106,9 @@
 // Data types
 // -----------------------------------------------------------------------------
 
-/// Logical telemetry message kinds.
-///
-/// Each variant corresponds to:
-/// - a concrete payload element type (via [`get_message_data_type`]),
-/// - a message severity/role (via [`get_message_info_types`]),
-/// - schema metadata (via [`get_message_meta`]).
-///
-/// When adding new variants:
-/// - Keep discriminants sequential from `0` with no gaps (if assigning
-///   explicit values).
-/// - Update all mapping functions and any tests that iterate over the enum.
 #[derive(Debug, Clone, Copy, PartialEq, Eq, Hash, Ord, PartialOrd, EnumCount)]
 #[repr(u32)]
 pub enum DataType {
-    /// Encoded telemetry error text (string payload).
     TelemetryError,
     GenericError,
     GpsData,
@@ -160,312 +126,166 @@
     FlightState,
     Heartbeat,
     Warning,
-    /// Generic string message payload.
     MessageData,
 }
 
-<<<<<<< HEAD
-impl DataType {
-    /// Return a stable string representation used in logs, headers, and in
-    /// `TelemetryPacket::to_string()` formatting.
-    ///
-    /// This must be kept up to date when adding new variants.
-    pub fn as_str(&self) -> &'static str {
-        match self {
-            DataType::TelemetryError => "TELEMETRY_ERROR",
-            DataType::GenericError => "GENERIC_ERROR",
-            DataType::GpsData => "GPS_DATA",
-            DataType::KalmanFilterData => "KALMAN_FILTER_DATA",
-            DataType::GyroData => "GYRO_DATA",
-            DataType::AccelData => "ACCEL_DATA",
-            DataType::BatteryVoltage => "BATTERY_VOLTAGE",
-            DataType::BatteryCurrent => "BATTERY_CURRENT",
-            DataType::BarometerData => "BAROMETER_DATA",
-            DataType::Abort => "ABORT",
-            DataType::FuelFlow => "FUEL_FLOW",
-            DataType::ValveCommand => "VALVE_COMMAND",
-            DataType::FlightCommand => "FLIGHT_COMMAND",
-            DataType::FuelTankPressure => "FUEL_TANK_PRESSURE",
-            DataType::FlightState => "FLIGHT_STATE",
-            DataType::Heartbeat => "HEARTBEAT",
-            DataType::Warning => "WARNING",
-            DataType::MessageData => "MESSAGE_DATA",
-        }
-    }
-}
-
-// -----------------------------------------------------------------------------
-// Schema helpers: element type, message kind, and metadata
-// -----------------------------------------------------------------------------
-
-/// Return the element type for the payload of a given [`DataType`].
-///
-/// The order and mapping must stay in lock-step with [`DataType`], and with the
-/// schema used by `TelemetryPacket` validation. Available element types are:
-///
-/// - `String`
-/// - `Float32`
-/// - `UInt8`, `UInt16`, `UInt32`, `UInt64`, `UInt128`
-/// - `Int8`, `Int16`, `Int32`, `Int64`, `Int128`
-pub const fn get_message_data_type(data_type: DataType) -> MessageDataType {
-    match data_type {
-        DataType::TelemetryError => MessageDataType::String,
-        DataType::GenericError => MessageDataType::String,
-        DataType::GpsData => MessageDataType::Float32,
-        DataType::KalmanFilterData => MessageDataType::Float32,
-        DataType::BatteryVoltage => MessageDataType::Float32,
-        DataType::BatteryCurrent => MessageDataType::Float32,
-        DataType::GyroData => MessageDataType::Float32,
-        DataType::AccelData => MessageDataType::Float32,
-        DataType::BarometerData => MessageDataType::Float32,
-        DataType::Abort => MessageDataType::String,
-        DataType::FuelFlow => MessageDataType::Float32,
-        DataType::ValveCommand => MessageDataType::UInt8,
-        DataType::FlightCommand => MessageDataType::UInt8,
-        DataType::FuelTankPressure => MessageDataType::Float32,
-        DataType::FlightState => MessageDataType::UInt8,
-        DataType::MessageData => MessageDataType::String,
-        DataType::Warning => MessageDataType::String,
-        DataType::Heartbeat => MessageDataType::NoData,
-    }
-}
-
-/// Return the logical message type (severity/category) for a given [`DataType`].
-///
-/// This affects how messages may be surfaced or filtered in the higher-level
-/// API (e.g. errors vs informational telemetry).
-pub const fn get_message_info_types(message_type: DataType) -> MessageType {
-    match message_type {
-        DataType::TelemetryError => MessageType::Error,
-        DataType::GenericError => MessageType::Error,
-        DataType::GpsData => MessageType::Info,
-        DataType::KalmanFilterData => MessageType::Info,
-        DataType::BatteryVoltage => MessageType::Info,
-        DataType::BatteryCurrent => MessageType::Info,
-        DataType::GyroData => MessageType::Info,
-        DataType::AccelData => MessageType::Info,
-        DataType::BarometerData => MessageType::Info,
-        DataType::Abort => MessageType::Error,
-        DataType::FuelFlow => MessageType::Info,
-        DataType::ValveCommand => MessageType::Info,
-        DataType::FlightCommand => MessageType::Info,
-        DataType::FuelTankPressure => MessageType::Info,
-        DataType::FlightState => MessageType::Info,
-        DataType::MessageData => MessageType::Info,
-        DataType::Warning => MessageType::Info,
-        DataType::Heartbeat => MessageType::Info,
-    }
-}
-
-=======
->>>>>>> 8fee2ba1
 /// Return the full schema metadata for a given [`DataType`].
-///
-/// Each variant specifies:
-/// - `element_count`: either `Static(n)` (fixed number of elements) or
-///   `Dynamic` (variable-length payload—size validated at runtime).
-/// - `endpoints`: default destination list for packets of that type.
-///
-/// The element count is interpreted relative to the element type returned by
-/// [`get_message_data_type`].
 pub const fn get_message_meta(data_type: DataType) -> MessageMeta {
     match data_type {
-<<<<<<< HEAD
-        DataType::TelemetryError => {
-            MessageMeta {
-                // Telemetry Error
-                element_count: MessageElementCount::Dynamic, // Telemetry Error messages have dynamic length
-                endpoints: &[DataEndpoint::SdCard, DataEndpoint::GroundStation],
-            }
-        }
-        DataType::GenericError => {
-            MessageMeta {
-                // Telemetry Error
-                element_count: MessageElementCount::Dynamic, // Generic Error messages have dynamic length
-                endpoints: &[DataEndpoint::SdCard, DataEndpoint::GroundStation],
-            }
-        }
-        DataType::GpsData => {
-            MessageMeta {
-                // GPS Data
-                element_count: MessageElementCount::Static(2), // GPS Data messages carry 3 float32 elements (latitude, longitude)
-                endpoints: &[
-                    DataEndpoint::GroundStation,
-                    DataEndpoint::SdCard,
-                    DataEndpoint::FlightController,
-                ],
-            }
-        }
-        DataType::KalmanFilterData => {
-            MessageMeta {
-                // IMU Data
-                element_count: MessageElementCount::Static(3), // Kalman Filter Data messages carry 3 float32 elements
-                endpoints: &[DataEndpoint::GroundStation, DataEndpoint::SdCard],
-            }
-        }
-        DataType::BatteryVoltage => {
-            MessageMeta {
-                // Battery Status
-                element_count: MessageElementCount::Static(1), // Battery Voltage messages carry 1 float32 element (voltage)
-                endpoints: &[DataEndpoint::GroundStation, DataEndpoint::SdCard],
-            }
-        }
-        DataType::BatteryCurrent => {
-            MessageMeta {
-                // Battery Status
-                element_count: MessageElementCount::Static(1), // Battery Current messages carry 1 float32 elements (current)
-                endpoints: &[DataEndpoint::GroundStation, DataEndpoint::SdCard],
-            }
-        }
-        DataType::GyroData => {
-            MessageMeta {
-                // System Status
-                element_count: MessageElementCount::Static(3), // Gyro data messages carry 3 float32 elements (Gyro x, y,z)
-                endpoints: &[DataEndpoint::SdCard, DataEndpoint::GroundStation],
-            }
-        }
-        DataType::BarometerData => {
-            MessageMeta {
-                // Barometer Data
-                element_count: MessageElementCount::Static(3), // Barometer Data messages carry 2 float32 elements (pressure, temperature)
-                endpoints: &[DataEndpoint::GroundStation, DataEndpoint::SdCard],
-            }
-        }
-        DataType::AccelData => {
-            MessageMeta {
-                // Barometer Data
-                element_count: MessageElementCount::Static(3), // // Accel data messages carry 3 float32 elements (Accel x, y,z)
-                endpoints: &[DataEndpoint::GroundStation, DataEndpoint::SdCard],
-            }
-        }
-        DataType::Abort => {
-            MessageMeta {
-                // Abort Command
-                element_count: MessageElementCount::Dynamic, // Abort messages carry 1 boolean element
-                endpoints: &[DataEndpoint::Abort],
-            }
-        }
-        DataType::FuelFlow => {
-            MessageMeta {
-                // Fuel Flow Data
-                element_count: MessageElementCount::Static(1), // Fuel Flow messages carry 1 float32 element
-                endpoints: &[DataEndpoint::GroundStation, DataEndpoint::SdCard],
-            }
-        }
-        DataType::ValveCommand => {
-            MessageMeta {
-                // Valve Command Data
-                element_count: MessageElementCount::Static(1), // Valve Command messages have dynamic length
-                endpoints: &[
-                    DataEndpoint::GroundStation,
-                    DataEndpoint::SdCard,
-                    DataEndpoint::ValveBoard,
-                ],
-            }
-        }
-        DataType::FlightCommand => {
-            MessageMeta {
-                // Flight Command Data
-                element_count: MessageElementCount::Static(1), // Flight Command messages carry 1 uint8 element
-                endpoints: &[
-                    DataEndpoint::GroundStation,
-                    DataEndpoint::SdCard,
-                    DataEndpoint::FlightController,
-                ],
-            }
-        }
-        DataType::FuelTankPressure => {
-            MessageMeta {
-                // Fuel Tank Pressure Data
-                element_count: MessageElementCount::Static(1), // Fuel Tank Pressure messages carry 1 float32 element
-                endpoints: &[DataEndpoint::GroundStation, DataEndpoint::SdCard],
-            }
-        }
-        DataType::FlightState => {
-            MessageMeta {
-                // Flight State Data
-                element_count: MessageElementCount::Static(1), // Flight State messages carry 1 uint8 element
-                endpoints: &[DataEndpoint::GroundStation, DataEndpoint::SdCard],
-            }
-        }
-        DataType::Heartbeat => {
-            MessageMeta {
-                // Heartbeat Data
-                element_count: MessageElementCount::Static(0), // Heartbeat messages carry 1 binary element
-                endpoints: &[DataEndpoint::GroundStation, DataEndpoint::SdCard],
-            }
-        }
-        DataType::Warning => {
-            MessageMeta {
-                // Warning Data
-                element_count: MessageElementCount::Dynamic, // Warning messages have dynamic length
-                endpoints: &[DataEndpoint::SdCard, DataEndpoint::GroundStation],
-            }
-        }
-        DataType::MessageData => {
-            MessageMeta {
-                // Message Data
-                element_count: MessageElementCount::Dynamic, // Message Data messages have dynamic length
-                endpoints: &[DataEndpoint::SdCard, DataEndpoint::GroundStation],
-            }
-        }
-=======
         DataType::TelemetryError => MessageMeta {
             // Telemetry Error:
-            // Dynamic string payload (typically human-readable error message).
+            // Dynamic string payload (human-readable error message).
             name: "TELEMETRY_ERROR",
             element: MessageElement::Dynamic(MessageDataType::String, MessageClass::Error),
-            endpoints: &[DataEndpoint::SdCard, DataEndpoint::Radio],
-        },
+            endpoints: &[DataEndpoint::SdCard, DataEndpoint::GroundStation],
+        },
+
+        DataType::GenericError => MessageMeta {
+            // Generic Error:
+            // Dynamic string payload (human-readable error message).
+            name: "GENERIC_ERROR",
+            element: MessageElement::Dynamic(MessageDataType::String, MessageClass::Error),
+            endpoints: &[DataEndpoint::SdCard, DataEndpoint::GroundStation],
+        },
+
         DataType::GpsData => MessageMeta {
             // GPS Data:
-            // 3 × float32 elements (e.g. latitude, longitude, altitude).
+            // 2 × float32 elements (latitude, longitude).
             name: "GPS_DATA",
-            element: MessageElement::Static(3, MessageDataType::Float32, MessageClass::Info),
-            endpoints: &[DataEndpoint::Radio, DataEndpoint::SdCard],
-        },
-        DataType::ImuData => MessageMeta {
-            // IMU Data:
-            // 6 × float32 elements (accel x/y/z and gyro x/y/z).
-            name: "IMU_DATA",
-            element: MessageElement::Static(6, MessageDataType::Float32, MessageClass::Info),
-            endpoints: &[DataEndpoint::Radio, DataEndpoint::SdCard],
-        },
-        DataType::BatteryStatus => MessageMeta {
-            // Battery Status:
-            // 2 × float32 elements (e.g. voltage, current).
-            name: "BATTERY_STATUS",
             element: MessageElement::Static(2, MessageDataType::Float32, MessageClass::Info),
-            endpoints: &[DataEndpoint::Radio, DataEndpoint::SdCard],
-        },
-        DataType::SystemStatus => MessageMeta {
-            // System Status:
-            // 1 × uint8 element (status/health code).
-            name: "SYSTEM_STATUS",
-            element: MessageElement::Static(1, MessageDataType::Bool, MessageClass::Info),
-            endpoints: &[DataEndpoint::SdCard],
-        },
+            endpoints: &[
+                DataEndpoint::GroundStation,
+                DataEndpoint::SdCard,
+                DataEndpoint::FlightController,
+            ],
+        },
+
+        DataType::KalmanFilterData => MessageMeta {
+            // Kalman Filter Data:
+            // 3 × float32 elements.
+            name: "KALMAN_FILTER_DATA",
+            element: MessageElement::Static(3, MessageDataType::Float32, MessageClass::Info),
+            endpoints: &[DataEndpoint::GroundStation, DataEndpoint::SdCard],
+        },
+
+        DataType::GyroData => MessageMeta {
+            // Gyro Data:
+            // 3 × float32 elements (x, y, z).
+            name: "GYRO_DATA",
+            element: MessageElement::Static(3, MessageDataType::Float32, MessageClass::Info),
+            endpoints: &[DataEndpoint::SdCard, DataEndpoint::GroundStation],
+        },
+
+        DataType::AccelData => MessageMeta {
+            // Accel Data:
+            // 3 × float32 elements (x, y, z).
+            name: "ACCEL_DATA",
+            element: MessageElement::Static(3, MessageDataType::Float32, MessageClass::Info),
+            endpoints: &[DataEndpoint::GroundStation, DataEndpoint::SdCard],
+        },
+
+        DataType::BatteryVoltage => MessageMeta {
+            // Battery Voltage:
+            // 1 × float32 element.
+            name: "BATTERY_VOLTAGE",
+            element: MessageElement::Static(1, MessageDataType::Float32, MessageClass::Info),
+            endpoints: &[DataEndpoint::GroundStation, DataEndpoint::SdCard],
+        },
+
+        DataType::BatteryCurrent => MessageMeta {
+            // Battery Current:
+            // 1 × float32 element.
+            name: "BATTERY_CURRENT",
+            element: MessageElement::Static(1, MessageDataType::Float32, MessageClass::Info),
+            endpoints: &[DataEndpoint::GroundStation, DataEndpoint::SdCard],
+        },
+
         DataType::BarometerData => MessageMeta {
             // Barometer Data:
-            // 3 × float32 elements (e.g. pressure, temperature, altitude/reserved).
+            // 3 × float32 elements.
             name: "BAROMETER_DATA",
             element: MessageElement::Static(3, MessageDataType::Float32, MessageClass::Info),
-            endpoints: &[DataEndpoint::Radio, DataEndpoint::SdCard],
-        },
-        DataType::MessageData => MessageMeta {
-            // Message Data:
-            // Dynamic string payload (e.g. free-form log message).
-            name: "MESSAGE_DATA",
-            element: MessageElement::Dynamic(MessageDataType::String, MessageClass::Info),
-            endpoints: &[DataEndpoint::SdCard, DataEndpoint::Radio],
-        },
+            endpoints: &[DataEndpoint::GroundStation, DataEndpoint::SdCard],
+        },
+
+        DataType::Abort => MessageMeta {
+            // Abort:
+            // Dynamic string payload (reason / code / message).
+            name: "ABORT",
+            element: MessageElement::Dynamic(MessageDataType::String, MessageClass::Error),
+            endpoints: &[DataEndpoint::Abort],
+        },
+
+        DataType::FuelFlow => MessageMeta {
+            // Fuel Flow:
+            // 1 × float32 element.
+            name: "FUEL_FLOW",
+            element: MessageElement::Static(1, MessageDataType::Float32, MessageClass::Info),
+            endpoints: &[DataEndpoint::GroundStation, DataEndpoint::SdCard],
+        },
+
+        DataType::ValveCommand => MessageMeta {
+            // Valve Command:
+            // 1 × uint8 element (command).
+            name: "VALVE_COMMAND",
+            element: MessageElement::Static(1, MessageDataType::UInt8, MessageClass::Info),
+            endpoints: &[
+                DataEndpoint::GroundStation,
+                DataEndpoint::SdCard,
+                DataEndpoint::ValveBoard,
+            ],
+        },
+
+        DataType::FlightCommand => MessageMeta {
+            // Flight Command:
+            // 1 × uint8 element (command).
+            name: "FLIGHT_COMMAND",
+            element: MessageElement::Static(1, MessageDataType::UInt8, MessageClass::Info),
+            endpoints: &[
+                DataEndpoint::GroundStation,
+                DataEndpoint::SdCard,
+                DataEndpoint::FlightController,
+            ],
+        },
+
+        DataType::FuelTankPressure => MessageMeta {
+            // Fuel Tank Pressure:
+            // 1 × float32 element.
+            name: "FUEL_TANK_PRESSURE",
+            element: MessageElement::Static(1, MessageDataType::Float32, MessageClass::Info),
+            endpoints: &[DataEndpoint::GroundStation, DataEndpoint::SdCard],
+        },
+
+        DataType::FlightState => MessageMeta {
+            // Flight State:
+            // 1 × uint8 element.
+            name: "FLIGHT_STATE",
+            element: MessageElement::Static(1, MessageDataType::UInt8, MessageClass::Info),
+            endpoints: &[DataEndpoint::GroundStation, DataEndpoint::SdCard],
+        },
+
         DataType::Heartbeat => MessageMeta {
             // Heartbeat:
             // No payload.
             name: "HEARTBEAT",
             element: MessageElement::Static(0, MessageDataType::NoData, MessageClass::Info),
-            endpoints: &[DataEndpoint::SdCard, DataEndpoint::Radio],
-        },
->>>>>>> 8fee2ba1
+            endpoints: &[DataEndpoint::GroundStation, DataEndpoint::SdCard],
+        },
+
+        DataType::Warning => MessageMeta {
+            // Warning:
+            // Dynamic string payload (human-readable warning text).
+            name: "WARNING",
+            element: MessageElement::Dynamic(MessageDataType::String, MessageClass::Warning),
+            endpoints: &[DataEndpoint::SdCard, DataEndpoint::GroundStation],
+        },
+
+        DataType::MessageData => MessageMeta {
+            // Message Data:
+            // Dynamic string payload (free-form log message).
+            name: "MESSAGE_DATA",
+            element: MessageElement::Dynamic(MessageDataType::String, MessageClass::Info),
+            endpoints: &[DataEndpoint::SdCard, DataEndpoint::GroundStation],
+        },
     }
 }