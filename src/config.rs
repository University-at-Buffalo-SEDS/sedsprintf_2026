// src/config.rs
#[allow(unused_imports)]
pub(crate) use crate::{
    get_needed_message_size, MessageDataType, MessageMeta, MessageSizeType, MessageType,
    DYNAMIC_ELEMENT, STRING_VALUE_ELEMENTS,
};
use strum_macros::EnumCount;


//----------------------User Editable----------------------\\
// Device identifier string
// This string is used to identify the platform in the telemetry data.
// It should be unique to the platform.
pub const DEVICE_IDENTIFIER: &str = "TEST_PLATFORM";
// Maximum lengths for static strings in bytes
pub const MAX_STATIC_STRING_LENGTH: usize = 1024;
// Maximum lengths for static hex data in bytes
pub const MAX_STATIC_HEX_LENGTH: usize = 1024;
// Maximum precision for floating point numbers when converted to strings
pub const MAX_PRECISION_IN_STRINGS: usize = 8; // 12 is expensive; tune as needed

#[derive(Debug, Clone, Copy, PartialEq, Eq, Hash, Ord, PartialOrd, EnumCount)]
#[repr(u32)]
/// The different data endpoints where telemetry data can be sent.
/// When adding new endpoints make sure they increase sequentially from 0 without gaps if you are specifying custom values.
/// Each endpoint corresponds to a specific destination for telemetry data.
pub enum DataEndpoint {
    SdCard,
    GroundStation,
}

impl DataEndpoint {
    // Get the string representation of the DataEndpoint
    // This must be set for each enum variant
    pub fn as_str(self) -> &'static str {
        match self {
            DataEndpoint::SdCard => "SD_CARD",
            DataEndpoint::GroundStation => "GROUND_STATION",
        }
    }
}

/// All data types that can be logged.
/// Each data type corresponds to a specific message format.
/// /// When adding new data types, ensure to update MESSAGE_DATA_TYPES,
/// MESSAGE_INFO_TYPES, MESSAGE_ELEMENTS, and MESSAGE_TYPES accordingly.
/// These must increase sequentially from 0 without gaps.
#[derive(Debug, Clone, Copy, PartialEq, Eq, Hash, Ord, PartialOrd, EnumCount)]
#[repr(u32)]
/// The different types of data that can be logged.
/// Each data type corresponds to a specific message format.
/// When adding new data types, ensure to update MESSAGE_DATA_TYPES,
/// MESSAGE_INFO_TYPES, MESSAGE_ELEMENTS, and MESSAGE_TYPES accordingly.
/// These must increase sequentially from 0 without gaps if you are specifying custom values.
pub enum DataType {
    TelemetryError,
    GpsData,
    ImuData,
    GyroData,
    AccelData,
    BatteryStatus,
    BarometerData,
    MessageData,
}

impl DataType {
    // Get the string representation of the DataType
    // This must be set for each enum variant
    pub fn as_str(&self) -> &'static str {
        match self {
            DataType::TelemetryError => "TELEMETRY_ERROR",
            DataType::GpsData => "GPS_DATA",
            DataType::ImuData => "IMU_DATA",
            DataType::GyroData => "GYRO_DATA",
            DataType::AccelData => "ACCEL_DATA",
            DataType::BatteryStatus => "BATTERY_STATUS",
            DataType::BarometerData => "BAROMETER_DATA",
            DataType::MessageData => "MESSAGE_DATA",
        }
    }
}
// The data type of each messages payload, the order of this array must match the order of DataType enum
// The available options are String, Float32, UInt8, UInt16, UInt32, UInt64, UInt128, Int8, Int16, Int32, Int64, Int128
pub const fn get_message_data_type(data_type: DataType) -> MessageDataType {
    match data_type {
        DataType::TelemetryError => MessageDataType::String,
        DataType::GpsData => MessageDataType::Float32,
        DataType::ImuData => MessageDataType::Float32,
        DataType::BatteryStatus => MessageDataType::Float32,
        DataType::SystemStatus => MessageDataType::UInt8,
        DataType::BarometerData => MessageDataType::Float32,
        DataType::MessageData => MessageDataType::String,
    }
}
// The type of message info for each data type, the order of this array must match the order of DataType enum
// The two available options are MessageType::Error and MessageType::Info and this affects how the message is logged and displayed
pub const fn get_message_info_types(message_type: DataType) -> MessageType {
    match message_type {
        DataType::TelemetryError => MessageType::Error,
        DataType::GpsData => MessageType::Info,
        DataType::ImuData => MessageType::Info,
        DataType::BatteryStatus => MessageType::Info,
        DataType::SystemStatus => MessageType::Info,
        DataType::BarometerData => MessageType::Info,
        DataType::MessageData => MessageType::Info,
    }
}

/// Gow many elements each message carries, For static sized strings or hex data, use the constant MAX_STATIC_STRING_LENGTH or MAX_STATIC_HEX_LENGTH respectively.
/// For dynamic sized data, use DYNAMIC_ELEMENT.
<<<<<<< HEAD
pub const MESSAGE_ELEMENTS: [usize; DataType::COUNT] = [
    DYNAMIC_ELEMENT, // elements in the Telemetry Error data
    3,               // elements in the GPS data (lat, lon, alt)
    6,               // elements in the IMU data (accel x,y,z; gyro x,y,z)
    3,               // elements in the Gyro data (x,y,z)
    3,               // elements in the Accel data (x,y,z)
    3,               // elements in the Battery Status data (voltage, current, temperature)
    3,               // elements in the Barometer data (pressure, temperature, altitude)
    DYNAMIC_ELEMENT, // elements in the Message Data
];
/// All message types with their metadata. The size is either Static with the needed size in bytes, or Dynamic for variable-length messages.
/// For static sized messages, there are helpers to compute the needed size based on the data type and number of elements.
/// Each message type also specifies the endpoints to which it should be sent.
pub const MESSAGE_TYPES: [MessageMeta; DataType::COUNT] = [
    MessageMeta {
        // Telemetry Error
        data_size: MessageSizeType::Dynamic,
        endpoints: &[DataEndpoint::SdCard, DataEndpoint::GroundStation],
    },
    MessageMeta {
        // GPS Data
        data_size: MessageSizeType::Static(get_needed_message_size(DataType::GpsData)),
        endpoints: &[DataEndpoint::SdCard, DataEndpoint::GroundStation],
    },
    MessageMeta {
        // IMU Data
        data_size: MessageSizeType::Static(get_needed_message_size(DataType::ImuData)),
        endpoints: &[DataEndpoint::SdCard, DataEndpoint::GroundStation],
    },
    MessageMeta {
        // Battery Status
        data_size: MessageSizeType::Static(get_needed_message_size(DataType::BatteryStatus)),
        endpoints: &[DataEndpoint::SdCard, DataEndpoint::Radio],
    },
    MessageMeta {
        // System Status
        data_size: MessageSizeType::Static(get_needed_message_size(DataType::SystemStatus)),
        endpoints: &[DataEndpoint::SdCard],
    },
    MessageMeta {
        // Barometer Data
        data_size: MessageSizeType::Static(get_needed_message_size(DataType::BarometerData)),
        endpoints: &[DataEndpoint::SdCard, DataEndpoint::GroundStation],
    },
    MessageMeta {
        // Message Data
        data_size: MessageSizeType::Dynamic,
        endpoints: &[DataEndpoint::SdCard, DataEndpoint::GroundStation],
    },
];
=======
pub const fn get_message_elements(datatype: DataType) -> usize {
    match datatype {
        DataType::TelemetryError => STRING_VALUE_ELEMENTS, // Telemetry Error messages carry 1 string element
        DataType::GpsData => 3, // GPS Data messages carry 3 float32 elements (latitude, longitude, altitude)
        DataType::ImuData => 6, // IMU Data messages carry 6 float32 elements (accel x,y,z and gyro x,y,z)
        DataType::BatteryStatus => 4, // Battery Status messages carry 2 float32 elements (voltage, current)
        DataType::SystemStatus => 2,  // System Status messages carry 1 uint8 element (status code)
        DataType::BarometerData => 3, // Barometer Data messages carry 2 float32 elements (pressure, temperature)
        DataType::MessageData => DYNAMIC_ELEMENT, // Message Data messages have dynamic length
    }
}
/// All message types with their metadata. The size is either Static with the needed size in bytes, or Dynamic for variable-length messages.
/// For static sized messages, there are helpers to compute the needed size based on the data type and number of elements.
/// Each message type also specifies the endpoints to which it should be sent.
pub const fn get_message_meta(data_type: DataType) -> MessageMeta {
    match data_type {
        DataType::TelemetryError => {
            MessageMeta {
                // Telemetry Error
                data_size: MessageSizeType::Dynamic,
                endpoints: &[DataEndpoint::SdCard, DataEndpoint::Radio],
            }
        }
        DataType::GpsData => {
            MessageMeta {
                // GPS Data
                data_size: MessageSizeType::Static(get_needed_message_size(DataType::GpsData)),
                endpoints: &[DataEndpoint::Radio, DataEndpoint::SdCard],
            }
        }
        DataType::ImuData => {
            MessageMeta {
                // IMU Data
                data_size: MessageSizeType::Static(get_needed_message_size(DataType::ImuData)),
                endpoints: &[DataEndpoint::Radio, DataEndpoint::SdCard],
            }
        }
        DataType::BatteryStatus => {
            MessageMeta {
                // Battery Status
                data_size: MessageSizeType::Static(get_needed_message_size(
                    DataType::BatteryStatus,
                )),
                endpoints: &[DataEndpoint::Radio, DataEndpoint::SdCard],
            }
        }
        DataType::SystemStatus => {
            MessageMeta {
                // System Status
                data_size: MessageSizeType::Static(get_needed_message_size(DataType::SystemStatus)),
                endpoints: &[DataEndpoint::SdCard],
            }
        }
        DataType::BarometerData => {
            MessageMeta {
                // Barometer Data
                data_size: MessageSizeType::Static(get_needed_message_size(
                    DataType::BarometerData,
                )),
                endpoints: &[DataEndpoint::Radio, DataEndpoint::SdCard],
            }
        }
        DataType::MessageData => {
            MessageMeta {
                // Message Data
                data_size: MessageSizeType::Dynamic,
                endpoints: &[DataEndpoint::SdCard, DataEndpoint::Radio],
            }
        }
    }
}
>>>>>>> 2a089ae6
// -------------------------------------------------------------<|MERGE_RESOLUTION|>--- conflicted
+++ resolved
@@ -108,58 +108,6 @@
 
 /// Gow many elements each message carries, For static sized strings or hex data, use the constant MAX_STATIC_STRING_LENGTH or MAX_STATIC_HEX_LENGTH respectively.
 /// For dynamic sized data, use DYNAMIC_ELEMENT.
-<<<<<<< HEAD
-pub const MESSAGE_ELEMENTS: [usize; DataType::COUNT] = [
-    DYNAMIC_ELEMENT, // elements in the Telemetry Error data
-    3,               // elements in the GPS data (lat, lon, alt)
-    6,               // elements in the IMU data (accel x,y,z; gyro x,y,z)
-    3,               // elements in the Gyro data (x,y,z)
-    3,               // elements in the Accel data (x,y,z)
-    3,               // elements in the Battery Status data (voltage, current, temperature)
-    3,               // elements in the Barometer data (pressure, temperature, altitude)
-    DYNAMIC_ELEMENT, // elements in the Message Data
-];
-/// All message types with their metadata. The size is either Static with the needed size in bytes, or Dynamic for variable-length messages.
-/// For static sized messages, there are helpers to compute the needed size based on the data type and number of elements.
-/// Each message type also specifies the endpoints to which it should be sent.
-pub const MESSAGE_TYPES: [MessageMeta; DataType::COUNT] = [
-    MessageMeta {
-        // Telemetry Error
-        data_size: MessageSizeType::Dynamic,
-        endpoints: &[DataEndpoint::SdCard, DataEndpoint::GroundStation],
-    },
-    MessageMeta {
-        // GPS Data
-        data_size: MessageSizeType::Static(get_needed_message_size(DataType::GpsData)),
-        endpoints: &[DataEndpoint::SdCard, DataEndpoint::GroundStation],
-    },
-    MessageMeta {
-        // IMU Data
-        data_size: MessageSizeType::Static(get_needed_message_size(DataType::ImuData)),
-        endpoints: &[DataEndpoint::SdCard, DataEndpoint::GroundStation],
-    },
-    MessageMeta {
-        // Battery Status
-        data_size: MessageSizeType::Static(get_needed_message_size(DataType::BatteryStatus)),
-        endpoints: &[DataEndpoint::SdCard, DataEndpoint::Radio],
-    },
-    MessageMeta {
-        // System Status
-        data_size: MessageSizeType::Static(get_needed_message_size(DataType::SystemStatus)),
-        endpoints: &[DataEndpoint::SdCard],
-    },
-    MessageMeta {
-        // Barometer Data
-        data_size: MessageSizeType::Static(get_needed_message_size(DataType::BarometerData)),
-        endpoints: &[DataEndpoint::SdCard, DataEndpoint::GroundStation],
-    },
-    MessageMeta {
-        // Message Data
-        data_size: MessageSizeType::Dynamic,
-        endpoints: &[DataEndpoint::SdCard, DataEndpoint::GroundStation],
-    },
-];
-=======
 pub const fn get_message_elements(datatype: DataType) -> usize {
     match datatype {
         DataType::TelemetryError => STRING_VALUE_ELEMENTS, // Telemetry Error messages carry 1 string element
@@ -231,5 +179,4 @@
         }
     }
 }
->>>>>>> 2a089ae6
 // -------------------------------------------------------------