--- conflicted
+++ resolved
@@ -4,10 +4,7 @@
 //! - Device-/build-time constants (identifiers, limits, retries).
 //! - The `DataEndpoint` and `DataType` enums.
 //! - Functions that describe per-type schema metadata:
-<<<<<<< HEAD
-=======
 //!   - [`get_endpoint_meta`]
->>>>>>> 338809e1
 //!   - [`get_message_meta`]
 
 use crate::{
@@ -44,15 +41,10 @@
 /// Maximum size of the internal router and relay queues in Bytes.
 pub const MAX_QUEUE_SIZE: usize = 1024 * 50; // 50 KB
 
-<<<<<<< HEAD
-/// Grow step of the internal router and relay queues in Bytes.
-/// The value is a multiplier of the current queue size.
-=======
 /// Grow amount of the internal router and relay queues.
 /// Higher values increase memory usage but may help with performance.
 /// the value is a multiplier of the current queue size.
 /// This value should be greater than 1.0.
->>>>>>> 338809e1
 pub const QUEUE_GROW_STEP: f64 = 3.2;
 
 /// Minimum payload size (in bytes) before we consider compression.
